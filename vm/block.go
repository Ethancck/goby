package vm

import (
	"fmt"

	"github.com/goby-lang/goby/vm/classes"
	"github.com/goby-lang/goby/vm/errors"
)

// BlockObject represents an instance of `Block` class.
// In Goby, block literals can be used to define an "anonymous function" by using the `Block` class.
//
// A block literal consists of `do`-`end` and code snippets between them,
// containing optional "block parameters" surrounded by `| |`
// that can be referred to within the block as "block variables".
//
// `Block.new` can take a block literal, returning a "block" object.
//
// You can call `#call` method on the block object to execute the block whenever and wherever you want.
// You can even pass around the block objects across your codebase.
//
// ```ruby
// bl = Block.new do |array|
//   array.reduce do |sum, i|
//     sum + i
//   end
// end
//                       #=> <Block: REPL>
// bl.call([1, 2, 3, 4]) #=> 10
// ```
//
// You can even form a `closure` (note that you can do that without using `Block.new`):
//
// ```ruby
// n = 1
// bl = Block.new do
//   n = n + 1
// end
// #=> <Block: REPL>
// bl.call
// #=> 2
// bl.call
// #=> 3
// bl.call
// #=> 4
// ```
//
type BlockObject struct {
	*BaseObj
	instructionSet *instructionSet
	ep             *normalCallFrame
	self           Object
}

// Class methods --------------------------------------------------------
func builtinBlockClassMethods() []*BuiltinMethodObject {
	return []*BuiltinMethodObject{
		{
			// @param block literal
			// @return [Block]
			Name: "new",
			Fn: func(receiver Object, sourceLine int, t *Thread, args []Object, blockFrame *normalCallFrame) Object {
				if blockFrame == nil {
					return t.vm.InitErrorObject(errors.ArgumentError, sourceLine, "Can't initialize block object without block argument")
				}

				return t.vm.initBlockObject(blockFrame.instructionSet, blockFrame.ep, blockFrame.self)
			},
		},
	}
}

// Instance methods -----------------------------------------------------
func builtinBlockInstanceMethods() []*BuiltinMethodObject {
	return []*BuiltinMethodObject{
		{
			// Executes the block and returns the result.
			// It can take arbitrary number of arguments and passes them to the block arguments of the block object,
			// keeping the order of the arguments.
			//
			// ```ruby
			// bl = Block.new do |array|
			//   array.reduce do |sum, i|
			//     sum + i
			//   end
			// end
			// #=> <Block: REPL>
			// bl.call([1, 2, 3, 4])     #=> 10
			// ```
			//
			// TODO: should check if the following behavior is OK or not
			// Note that the method does NOT check the number of the arguments and the number of block parameters.
			// * if the number of the arguments exceed, the rest will just be truncated:
			//
			// ```ruby
			// p = Block.new do |i, j, k|
			//   [i, j, k]
			// end
			// p.call(1, 2, 3, 4, 5)     #=> [1, 2, 3]
			// ```
			//
			// * if the number of the block parameters exceeds, the rest will just be filled with `nil`:
			//
			// ```ruby
			// p = Block.new do |i, j, k|
			//   [i, j, k]
			// end
			// p.call                    #=> [nil, nil, nil]
			// ```
			//
			// @param object [Object]...
			// @return [Object]
			Name: "call",
			Fn: func(receiver Object, sourceLine int, t *Thread, args []Object, blockFrame *normalCallFrame) Object {
				block := receiver.(*BlockObject)
				c := newNormalCallFrame(block.instructionSet, block.instructionSet.filename, sourceLine)
				c.ep = block.ep
				c.self = block.self
				c.isBlock = true

				return t.builtinMethodYield(c, args...).Target
			},
		},
	}
}

// Internal functions ===================================================

// Functions for initialization -----------------------------------------

func (vm *VM) initBlockClass() *RClass {
	class := vm.initializeClass(classes.BlockClass)
	class.setBuiltinMethods(builtinBlockClassMethods(), true)
	class.setBuiltinMethods(builtinBlockInstanceMethods(), false)
	return class
}

func (vm *VM) initBlockObject(is *instructionSet, ep *normalCallFrame, self Object) *BlockObject {
	return &BlockObject{
<<<<<<< HEAD
		BaseObj:        &BaseObj{class: vm.topLevelClass(classes.BlockClass)},
=======
		BaseObj:        &BaseObj{class: vm.TopLevelClass(classes.BlockClass)},
>>>>>>> ecc65a8f
		instructionSet: is,
		ep:             ep,
		self:           self,
	}
}

// Polymorphic helper functions -----------------------------------------

// Value returns the object
func (bo *BlockObject) Value() interface{} {
	return bo.instructionSet
}

// ToString returns the object's name as the string format
func (bo *BlockObject) ToString() string {
	return fmt.Sprintf("<Block: %s>", bo.instructionSet.filename)
}

// ToJSON just delegates to ToString
func (bo *BlockObject) ToJSON(t *Thread) string {
	return bo.ToString()
}

// copy returns the duplicate of the Array object
func (bo *BlockObject) copy() Object {
	newC := &BlockObject{BaseObj: &BaseObj{class: bo.class}, instructionSet: bo.instructionSet}
	return newC
}<|MERGE_RESOLUTION|>--- conflicted
+++ resolved
@@ -137,11 +137,7 @@
 
 func (vm *VM) initBlockObject(is *instructionSet, ep *normalCallFrame, self Object) *BlockObject {
 	return &BlockObject{
-<<<<<<< HEAD
-		BaseObj:        &BaseObj{class: vm.topLevelClass(classes.BlockClass)},
-=======
 		BaseObj:        &BaseObj{class: vm.TopLevelClass(classes.BlockClass)},
->>>>>>> ecc65a8f
 		instructionSet: is,
 		ep:             ep,
 		self:           self,
