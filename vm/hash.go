package vm

import (
	"bytes"
	"fmt"
	"reflect"
	"sort"
	"strings"

	"github.com/goby-lang/goby/vm/classes"
	"github.com/goby-lang/goby/vm/errors"
)

// HashObject represents hash instances
// Hash is a collection of key-value pair, which works like a dictionary.
// Hash literal is represented with curly brackets `{ }` like `{ key: value }`.
// Each key of the hash is unique and cannot be duplicate within the hash.
// Adding a leading space and a trailing space within curly brackets are preferable.
//
// - **Key:** an alphanumeric word that starts with alphabet, without containing space and punctuations.
// Underscore `_` can also be used within the key.
// String literal like "mickey mouse" cannot be used as a hash key.
// The internal key is actually a String and **not a Symbol** for now (TBD).
// Thus only a String object or a string literal should be used when referencing with `[ ]`.
//
// ```ruby
// a = { balthazar1: 100 } # valid
// b = { 2melchior: 200 }  # invalid
// x = 'balthazar1'
//
// a["balthazar1"]  # => 100
// a[x]             # => 100
// a[balthazar1]    # => error
// ```
//
// - **value:** String literal and objects (Integer, String, Array, Hash, nil, etc) can be used.
//
// **Note:**
// - The order of key-value pairs are **not** preserved.
// - Operator `=>` is not supported.
// - `Hash.new` is not supported.
type HashObject struct {
	*BaseObj
	Pairs map[string]Object

	// See `[]` and `[]=` for the operational explanation of the default value.
	Default Object
}

// Class methods --------------------------------------------------------
func builtinHashClassMethods() []*BuiltinMethodObject {
	return []*BuiltinMethodObject{
		{
			Name: "new",
			Fn: func(receiver Object, sourceLine int) builtinMethodBody {
				return func(t *Thread, args []Object, blockFrame *normalCallFrame) Object {
					return t.vm.initUnsupportedMethodError(sourceLine, "#new", receiver)
				}
			},
		},
	}
}

// Instance methods -----------------------------------------------------
func builtinHashInstanceMethods() []*BuiltinMethodObject {
	return []*BuiltinMethodObject{
		{
			// Retrieves the value (object) that corresponds to the key specified.
			// When a key doesn't exist, `nil` is returned, or the default, if set.
			//
			// ```Ruby
			// h = { a: 1, b: "2", c: [1, 2, 3], d: { k: 'v' } }
			// h['a'] #=> 1
			// h['b'] #=> "2"
			// h['c'] #=> [1, 2, 3]
			// h['d'] #=> { k: 'v' }
			//
			// h = { a: 1 }
			// h['c']        #=> nil
			// h.default = 0
			// h['c']        #=> 0
			// h             #=> { a: 1 }
			// h['d'] += 2
			// h             #=> { a: 1, d: 2 }
			// ```
			//
			// @return [Object]
			Name: "[]",
			Fn: func(receiver Object, sourceLine int) builtinMethodBody {
				return func(t *Thread, args []Object, blockFrame *normalCallFrame) Object {

					if len(args) != 1 {
						return t.vm.InitErrorObject(errors.ArgumentError, sourceLine, "Expect 1 argument. got: %d", len(args))
					}

					i := args[0]
					key, ok := i.(*StringObject)

					if !ok {
						return t.vm.InitErrorObject(errors.TypeError, sourceLine, errors.WrongArgumentTypeFormat, classes.StringClass, i.Class().Name)
					}

					h := receiver.(*HashObject)

					value, ok := h.Pairs[key.value]

					if !ok {
						if h.Default != nil {
							return h.Default
						}

						return NULL
					}

					return value
				}
			},
		},
		{
			// Associates the value given by `value` with the key given by `key`.
			// Returns the `value`.
			//
			// ```Ruby
			// h = { a: 1, b: "2", c: [1, 2, 3], d: { k: 'v' } }
			// h['a'] = 1          #=> 1
			// h['b'] = "2"        #=> "2"
			// h['c'] = [1, 2, 3]  #=> [1, 2, 3]
			// h['d'] = { k: 'v' } #=> { k: 'v' }
			// ```
			//
			// @return [Object] The value
			Name: "[]=",
			Fn: func(receiver Object, sourceLine int) builtinMethodBody {
				return func(t *Thread, args []Object, blockFrame *normalCallFrame) Object {

					// First arg is index
					// Second arg is assigned value
					if len(args) != 2 {
						return t.vm.InitErrorObject(errors.ArgumentError, sourceLine, "Expect 2 arguments. got: %d", len(args))
					}

					k := args[0]
					key, ok := k.(*StringObject)

					if !ok {
						return t.vm.InitErrorObject(errors.TypeError, sourceLine, errors.WrongArgumentTypeFormat, classes.StringClass, k.Class().Name)
					}

					h := receiver.(*HashObject)
					h.Pairs[key.value] = args[1]

					return args[1]
				}
			},
		},
		{
			// Passes each (key, value) pair  of the collection to the given block. The method returns
			// true if the block ever returns a value other than false or nil.
			//
			// ```ruby
			// a = { a: 1, b: 2 }
			//
			// a.any? do |k, v|
			//   v == 2
			// end            # => true
			// a.any? do |k, v|
			//   v
			// end            # => true
			// a.any? do |k, v|
			//   v == 5
			// end            # => false
			// a.any? do |k, v|
			//   nil
			// end            # => false
			//
			// a = {}
			//
			// a.any? do |k, v|
			//   true
			// end            # => false
			// ```
			Name: "any?",
			Fn: func(receiver Object, sourceLine int) builtinMethodBody {
				return func(t *Thread, args []Object, blockFrame *normalCallFrame) Object {
					if len(args) != 0 {
						return t.vm.InitErrorObject(errors.ArgumentError, sourceLine, "Expect 0 argument. got: %d", len(args))
					}

					if blockFrame == nil {
						return t.vm.InitErrorObject(errors.InternalError, sourceLine, errors.CantYieldWithoutBlockFormat)
					}

					hash := receiver.(*HashObject)
					if blockIsEmpty(blockFrame) {
						return FALSE
					}

					if len(hash.Pairs) == 0 {
						t.callFrameStack.pop()
					}

					for stringKey, value := range hash.Pairs {
						objectKey := t.vm.InitStringObject(stringKey)
						result := t.builtinMethodYield(blockFrame, objectKey, value)

						/*
							TODO: Discuss this behavior

							```ruby
							{ key: "foo", bar: "baz" }.any? do |k, v|
							  true
							  break
							end
							```

							The block returns nil because of the break.
							But in Ruby the final result is nil, which means the block's result is completely ignored
						*/
						if blockFrame.IsRemoved() {
							return NULL
						}

						if result.Target.isTruthy() {
							return TRUE
						}
					}

					return FALSE
				}
			},
		},
		{
			// Returns empty hash (no key-value pairs)
			//
			// ```Ruby
			// { a: "Hello", b: "World" }.clear # => {}
			// {}.clear                         # => {}
			// ```
			//
			// @return [Boolean]
			Name: "clear",
			Fn: func(receiver Object, sourceLine int) builtinMethodBody {
				return func(t *Thread, args []Object, blockFrame *normalCallFrame) Object {
					if len(args) != 0 {
						return t.vm.InitErrorObject(errors.ArgumentError, sourceLine, "Expect 0 argument. got: %d", len(args))
					}

					h := receiver.(*HashObject)

					h.Pairs = make(map[string]Object)

					return h
				}
			},
		},
		{
			// Return the default value of this Hash.
			//
			// ```Ruby
			// h = { a: 1 }
			// h.default     #=> nil
			// h.default = 2
			// h.default     #=> 2
			// ```
			//
			// @return [Object]
			Name: "default",
			Fn: func(receiver Object, sourceLine int) builtinMethodBody {
				return func(t *Thread, args []Object, blockFrame *normalCallFrame) Object {
					if len(args) != 0 {
						return t.vm.InitErrorObject(errors.ArgumentError, sourceLine, "Expected 0 argument, got: %d", len(args))
					}

					hash := receiver.(*HashObject)

					if hash.Default == nil {
						return NULL
					}

					return hash.Default
				}
			},
		},
		{
			// Set the default value of this Hash.
			// Arrays/Hashes are not accepted, since they're unsafe.
			//
			// ```Ruby
			// h = { a: 1 }
			// h['c']         #=> nil
			// h.default = 2
			// h['c']         #=> 2
			// h.default = [] #=> ArgumentError
			// ```
			//
			// @return [Object]
			Name: "default=",
			Fn: func(receiver Object, sourceLine int) builtinMethodBody {
				return func(t *Thread, args []Object, blockFrame *normalCallFrame) Object {
					if len(args) != 1 {
						return t.vm.InitErrorObject(errors.ArgumentError, sourceLine, "Expected 1 argument, got %d", len(args))
					}

					// Arrays and Hashes are generally a mistake, since a single instance would be used for all the accesses
					// via default.
					switch args[0].(type) {
					case *HashObject, *ArrayObject:
						return t.vm.InitErrorObject(errors.ArgumentError, sourceLine, "Arrays and Hashes are not accepted as default values")
					}

					hash := receiver.(*HashObject)
					hashDefault := args[0]

					hash.Default = hashDefault

					return hashDefault
				}
			},
		},
		{
			// Remove the key from the hash if key exist
			//
			// ```Ruby
			// h = { a: 1, b: 2, c: 3 }
			// h.delete("b") # =>  { a: 1, c: 3 }
			// ```
			//
			// @return [Hash]
			Name: "delete",
			Fn: func(receiver Object, sourceLine int) builtinMethodBody {
				return func(t *Thread, args []Object, blockFrame *normalCallFrame) Object {
					if len(args) != 1 {
						return t.vm.InitErrorObject(errors.ArgumentError, sourceLine, "Expect 1 argument. got: %d", len(args))
					}

					h := receiver.(*HashObject)
					d := args[0]
					deleteKey, ok := d.(*StringObject)

					if !ok {
						return t.vm.InitErrorObject(errors.TypeError, sourceLine, errors.WrongArgumentTypeFormat, classes.StringClass, d.Class().Name)
					}

					deleteKeyValue := deleteKey.value
					if _, ok := h.Pairs[deleteKeyValue]; ok {
						delete(h.Pairs, deleteKeyValue)
					}
					return h
				}
			},
		},
		{
			// Deletes every key-value pair from the hash for which block evaluates to anything except
			// false and nil.
			//
			// Returns the hash.
			//
			// ```Ruby
			// { a: 1, b: 2}.delete_if do |k, v| v == 1 end # =>  { b: 2 }
			// { a: 1, b: 2}.delete_if do |k, v| 5 end      # =>  { }
			// { a: 1, b: 2}.delete_if do |k, v| false end  # =>  { a: 1, b: 2}
			// { a: 1, b: 2}.delete_if do |k, v| nil end    # =>  { a: 1, b: 2}
			// ```
			//
			// @return [Hash]
			Name: "delete_if",
			Fn: func(receiver Object, sourceLine int) builtinMethodBody {
				return func(t *Thread, args []Object, blockFrame *normalCallFrame) Object {
					if len(args) != 0 {
						return t.vm.InitErrorObject(errors.ArgumentError, sourceLine, "Expect 0 argument. got: %d", len(args))
					}

					if blockFrame == nil {
						return t.vm.InitErrorObject(errors.InternalError, sourceLine, errors.CantYieldWithoutBlockFormat)
					}

					hash := receiver.(*HashObject)
					if blockIsEmpty(blockFrame) {
						return hash
					}

					if len(hash.Pairs) == 0 {
						t.callFrameStack.pop()
					}

					// Note that from the Go specification, https://golang.org/ref/spec#For_statements,
					// it's safe to delete elements from a Map, while iterating it.
					for stringKey, value := range hash.Pairs {
						objectKey := t.vm.InitStringObject(stringKey)
						result := t.builtinMethodYield(blockFrame, objectKey, value)

						booleanResult, isResultBoolean := result.Target.(*BooleanObject)

						if isResultBoolean {
							if booleanResult.value {
								delete(hash.Pairs, stringKey)
							}
						} else if result.Target != NULL {
							delete(hash.Pairs, stringKey)
						}
					}

					return hash
				}
			},
		},
		{
			// Extracts the nested value specified by the sequence of idx objects by calling `dig` at
			// each step, returning nil if any intermediate step is nil.
			//
			// ```Ruby
			// { a: 1 , b: 2 }.dig(:a)         # => 1
			// { a: {}, b: 2 }.dig(:a, :b)     # => nil
			// { a: {}, b: 2 }.dig(:a, :b, :c) # => nil
			// { a: 1, b: 2 }.dig(:a, :b)      # => TypeError: Expect target to be Diggable
			// ```
			//
			// @return [Object]
			Name: "dig",
			Fn: func(receiver Object, sourceLine int) builtinMethodBody {
				return func(t *Thread, args []Object, blockFrame *normalCallFrame) Object {
					if len(args) == 0 {
						return t.vm.InitErrorObject(errors.ArgumentError, sourceLine, "Expected 1+ arguments, got 0")
					}

					hash := receiver.(*HashObject)
					value := hash.dig(t, args, sourceLine)

					return value
				}
			},
		},
		{
			// Calls block once for each key in the hash (in sorted key order), passing the
			// key-value pair as parameters.
			// Returns `self`.
			//
			// ```Ruby
			// h = { b: "2", a: 1 }
			// h.each do |k, v|
			//   puts k.to_s + "->" + v.to_s
			// end
			// # => a->1
			// # => b->2
			// ```
			//
			// @return [Hash]
			Name: "each",
			Fn: func(receiver Object, sourceLine int) builtinMethodBody {
				return func(t *Thread, args []Object, blockFrame *normalCallFrame) Object {
					if len(args) != 0 {
						return t.vm.InitErrorObject(errors.ArgumentError, sourceLine, "Expect 0 arguments. got: %d", len(args))
					}

					if blockFrame == nil {
						return t.vm.InitErrorObject(errors.InternalError, sourceLine, errors.CantYieldWithoutBlockFormat)
					}

					h := receiver.(*HashObject)

					if len(h.Pairs) == 0 {
						t.callFrameStack.pop()
					} else {
						keys := h.sortedKeys()

						for _, k := range keys {
							v := h.Pairs[k]
							strK := t.vm.InitStringObject(k)

							t.builtinMethodYield(blockFrame, strK, v)
						}
					}

					return h
				}
			},
		},
		{
			// Loop through keys of the hash with given block frame. It also returns array of
			// keys in alphabetical order.
			//
			// ```Ruby
			// h = { a: 1, b: "2", c: [1, 2, 3], d: { k: 'v' } }
			// h.each_key do |k|
			//   puts k
			// end
			// # => a
			// # => b
			// # => c
			// # => d
			// ```
			//
			// @return [Array]
			Name: "each_key",
			Fn: func(receiver Object, sourceLine int) builtinMethodBody {
				return func(t *Thread, args []Object, blockFrame *normalCallFrame) Object {
					if len(args) != 0 {
						return t.vm.InitErrorObject(errors.ArgumentError, sourceLine, "Expect 0 argument. got: %d", len(args))
					}

					if blockFrame == nil {
						return t.vm.InitErrorObject(errors.InternalError, sourceLine, errors.CantYieldWithoutBlockFormat)
					}

					h := receiver.(*HashObject)

					if len(h.Pairs) == 0 {
						t.callFrameStack.pop()
					}

					keys := h.sortedKeys()
					var arrOfKeys []Object

					for _, k := range keys {
						obj := t.vm.InitStringObject(k)
						arrOfKeys = append(arrOfKeys, obj)
						t.builtinMethodYield(blockFrame, obj)
					}

					return t.vm.InitArrayObject(arrOfKeys)
				}
			},
		},
		{
			// Loop through values of the hash with given block frame. It also returns array of
			// values of the hash in the alphabetical order of its key
			//
			// ```Ruby
			// h = { a: 1, b: "2", c: [1, 2, 3], d: { k: "v" } }
			// h.each_value do |v|
			//   puts v
			// end
			// # => 1
			// # => "2"
			// # => [1, 2, 3]
			// # => { k: "v" }
			// ```
			//
			Name: "each_value",
			Fn: func(receiver Object, sourceLine int) builtinMethodBody {
				return func(t *Thread, args []Object, blockFrame *normalCallFrame) Object {
					if len(args) != 0 {
						return t.vm.InitErrorObject(errors.ArgumentError, sourceLine, "Expect 0 argument. got: %d", len(args))
					}

					if blockFrame == nil {
						return t.vm.InitErrorObject(errors.InternalError, sourceLine, errors.CantYieldWithoutBlockFormat)
					}

					h := receiver.(*HashObject)

					if len(h.Pairs) == 0 {
						t.callFrameStack.pop()
					}

					keys := h.sortedKeys()
					var arrOfValues []Object

					for _, k := range keys {
						value := h.Pairs[k]
						arrOfValues = append(arrOfValues, value)
						t.builtinMethodYield(blockFrame, value)
					}

					return t.vm.InitArrayObject(arrOfValues)
				}
			},
		},
		{
			// Returns true if hash has no key-value pairs
			//
			// ```Ruby
			// {}.empty?       # => true
			// { a: 1 }.empty? # => false
			// ```
			//
			// @return [Boolean]
			Name: "empty?",
			Fn: func(receiver Object, sourceLine int) builtinMethodBody {
				return func(t *Thread, args []Object, blockFrame *normalCallFrame) Object {
					if len(args) != 0 {
						return t.vm.InitErrorObject(errors.ArgumentError, sourceLine, "Expect 0 argument. got: %d", len(args))
					}

					h := receiver.(*HashObject)
					if h.length() == 0 {
						return TRUE
					}
					return FALSE
				}
			},
		},
		{
			// Returns true if hash is exactly equal to another hash
			//
			// ```Ruby
			// { a: "Hello", b: "World" }.eql?(1) # => false
			// ```
			//
			// @return [Boolean]
			Name: "eql?",
			Fn: func(receiver Object, sourceLine int) builtinMethodBody {
				return func(t *Thread, args []Object, blockFrame *normalCallFrame) Object {
					if len(args) != 1 {
						return t.vm.InitErrorObject(errors.ArgumentError, sourceLine, "Expect 1 argument. got: %d", len(args))
					}

					h := receiver.(*HashObject)
					c := args[0]
					compare, ok := c.(*HashObject)

					if ok && reflect.DeepEqual(h, compare) {
						return TRUE
					}
					return FALSE
				}
			},
		},
		{
			// Returns a value from the hash for the given key. If the key can’t be found, there are several
			// options: With no other arguments, it will raise an ArgumentError exception; if default is
			// given, then that will be returned; if the optional code block is specified, then that will be
			// run and its result returned.
			//
			// ```Ruby
			// h = { "spaghetti" => "eat" }
			// h.fetch("spaghetti")                     #=> "eat"
			// h.fetch("pizza")                         #=> ArgumentError
			// h.fetch("pizza", "not eat")              #=> "not eat"
			// h.fetch("pizza") do |el| "eat " + el end #=> "eat pizza"
			// ```
			//
			// @return [Object]
			Name: "fetch",
			Fn: func(receiver Object, sourceLine int) builtinMethodBody {
				return func(t *Thread, args []Object, blockFrame *normalCallFrame) Object {
					if !(len(args) == 1 || len(args) == 2) {
						return t.vm.InitErrorObject(errors.ArgumentError, sourceLine, "Expected 1 or 2 arguments, got %d", len(args))
					} else if len(args) == 2 && blockFrame != nil {
						return t.vm.InitErrorObject(errors.ArgumentError, sourceLine, "The default argument can't be passed along with a block")
					}

					hash := receiver.(*HashObject)
					key, ok := args[0].(*StringObject)

					if !ok {
						return t.vm.InitErrorObject(errors.TypeError, sourceLine, errors.WrongArgumentTypeFormat, classes.StringClass, key.Class().Name)
					}

					value, ok := hash.Pairs[key.value]

					if ok {
						if blockFrame != nil {
							t.callFrameStack.pop()
						}

						return value
					}

					if len(args) == 2 {
						return args[1]
					}

					if blockFrame != nil {
						return t.builtinMethodYield(blockFrame, key).Target
					}

					return t.vm.InitErrorObject(errors.ArgumentError, sourceLine, "The value was not found, and no block has been provided")
				}
			},
		},
		{
			// Returns an array containing the values associated with the given keys but also raises
			// ArgumentError when one of keys can’t be found.
			//
			// ```Ruby
			// h = { cat: "feline", dog: "canine", cow: "bovine" }
			//
			// h.fetch_values("cow", "cat")                      #=> ["bovine", "feline"]
			// h.fetch_values("cow", "bird")                     # raises ArgumentError
			// h.fetch_values("cow", "bird") do |k| k.upcase end #=> ["bovine", "BIRD"]
			// ```
			//
			// @return [ArrayObject]
			Name: "fetch_values",
			Fn: func(receiver Object, sourceLine int) builtinMethodBody {
				return func(t *Thread, args []Object, blockFrame *normalCallFrame) Object {
					if len(args) == 0 {
						return t.vm.InitErrorObject(errors.ArgumentError, sourceLine, "Expected 1+ arguments, got 0")
					}

					values := make([]Object, len(args))

					hash := receiver.(*HashObject)
					blockFramePopped := false

					for index, objectKey := range args {
						stringKey, ok := objectKey.(*StringObject)

						if !ok {
							return t.vm.InitErrorObject(errors.TypeError, sourceLine, errors.WrongArgumentTypeFormat, classes.StringClass, objectKey.Class().Name)
						}

						value, ok := hash.Pairs[stringKey.value]

						if !ok {
							if blockFrame != nil {
								value = t.builtinMethodYield(blockFrame, objectKey).Target
								blockFramePopped = true
							} else {
								return t.vm.InitErrorObject(errors.ArgumentError, sourceLine, "There is no value for the key `%s`, and no block has been provided", stringKey.value)
							}
						}

						values[index] = value
					}

					if blockFrame != nil && !blockFramePopped {
						t.callFrameStack.pop()
					}

					return t.vm.InitArrayObject(values)
				}
			},
		},
		{
			// Returns true if the key exist in the hash. Currently, it can only input string
			// type object.
			//
			// ```Ruby
			// h = { a: 1, b: "2", c: [1, 2, 3], d: { k: "v" } }
			// h.has_key?("a") # => true
			// h.has_key?("e") # => false
			// # TODO: Support Symbol Type Key Input
			// h.has_key?(:b)  # => true
			// h.has_key?(:f)  # => false
			// ```
			//
			// @return [Boolean]
			Name: "has_key?",
			Fn: func(receiver Object, sourceLine int) builtinMethodBody {
				return func(t *Thread, args []Object, blockFrame *normalCallFrame) Object {
					if len(args) != 1 {
						return t.vm.InitErrorObject(errors.ArgumentError, sourceLine, "Expect 1 argument. got: %d", len(args))
					}

					h := receiver.(*HashObject)
					i := args[0]
					input, ok := i.(*StringObject)

					if !ok {
						return t.vm.InitErrorObject(errors.TypeError, sourceLine, errors.WrongArgumentTypeFormat, classes.StringClass, i.Class().Name)
					}

					if _, ok := h.Pairs[input.value]; ok {
						return TRUE
					}
					return FALSE
				}
			},
		},
		{
			// Returns true if the value exist in the hash.
			//
			// ```Ruby
			// h = { a: 1, b: "2", c: [1, 2, 3], d: { k: "v" } }
			// h.has_value?(1)          # => true
			// h.has_value?(2)          # => false
			// h.has_value?("2")        # => true
			// h.has_value?([1, 2, 3])  # => true
			// h.has_value?({ k: "v" }) # => true
			// ```
			//
			// @return [Boolean]
			Name: "has_value?",
			Fn: func(receiver Object, sourceLine int) builtinMethodBody {
				return func(t *Thread, args []Object, blockFrame *normalCallFrame) Object {
					if len(args) != 1 {
						return t.vm.InitErrorObject(errors.ArgumentError, sourceLine, "Expect 1 argument. got: %d", len(args))
					}

					h := receiver.(*HashObject)

					for _, v := range h.Pairs {
						if reflect.DeepEqual(v, args[0]) {
							return TRUE
						}
					}
					return FALSE
				}
			},
		},
		{
			// Returns an array of keys (in arbitrary order)
			//
			// ```Ruby
			// { a: 1, b: "2", c: [3, true, "Hello"] }.keys
			// # =>  ["c", "b", "a"] or ["b", "a", "c"] ... etc
			// ```
			//
			// @return [Boolean]
			Name: "keys",
			Fn: func(receiver Object, sourceLine int) builtinMethodBody {
				return func(t *Thread, args []Object, blockFrame *normalCallFrame) Object {
					if len(args) != 0 {
						return t.vm.InitErrorObject(errors.ArgumentError, sourceLine, "Expect 0 argument. got: %d", len(args))
					}

					h := receiver.(*HashObject)
					var keys []Object
					for k := range h.Pairs {
						keys = append(keys, t.vm.InitStringObject(k))
					}
					return t.vm.InitArrayObject(keys)
				}
			},
		},
		{
			// Returns the number of key-value pairs of the hash.
			//
			// ```Ruby
			// h = { a: 1, b: "2", c: [1, 2, 3], d: { k: 'v' } }
			// h.length  #=> 4
			// ```
			//
			// @return [Integer]
			Name: "length",
			Fn: func(receiver Object, sourceLine int) builtinMethodBody {
				return func(t *Thread, args []Object, blockFrame *normalCallFrame) Object {
					if len(args) != 0 {
						return t.vm.InitErrorObject(errors.ArgumentError, sourceLine, "Expect 0 argument. got: %d", len(args))
					}

					h := receiver.(*HashObject)
					return t.vm.InitIntegerObject(h.length())
				}
			},
		},
		{
			// Returns a new hash with the results of running the block once for every value.
			// This method does not change the keys and the receiver hash values.
			//
			// ```Ruby
			// h = { a: 1, b: 2, c: 3 }
			// result = h.map_values do |v|
			//   v * 3
			// end
			// h      # => { a: 1, b: 2, c: 3 }
			// result # => { a: 3, b: 6, c: 9 }
			// ```
			//
			// @return [Boolean]
			Name: "map_values",
			Fn: func(receiver Object, sourceLine int) builtinMethodBody {
				return func(t *Thread, args []Object, blockFrame *normalCallFrame) Object {
					if len(args) != 0 {
						return t.vm.InitErrorObject(errors.ArgumentError, sourceLine, "Expect 0 argument. got: %d", len(args))
					}

					if blockFrame == nil {
						return t.vm.InitErrorObject(errors.InternalError, sourceLine, errors.CantYieldWithoutBlockFormat)
					}

					h := receiver.(*HashObject)
					if blockIsEmpty(blockFrame) {
						return h
					}

					result := make(map[string]Object)

					if len(h.Pairs) == 0 {
						t.callFrameStack.pop()
					}

					for k, v := range h.Pairs {
						result[k] = t.builtinMethodYield(blockFrame, v).Target
					}
					return t.vm.InitHashObject(result)
				}
			},
		},
		{
			// Returns the number of key-value pairs of the hash.
			//
			// ```Ruby
			// h = { a: 1, b: "2", c: [1, 2, 3] }
			// h.merge({ b: "Hello", d: "World" })
			// # => { a: 1, b: "Hello", c: [1, 2, 3], d: "World" }
			// ```
			//
			// @return [Hash]
			Name: "merge",
			Fn: func(receiver Object, sourceLine int) builtinMethodBody {
				return func(t *Thread, args []Object, blockFrame *normalCallFrame) Object {
					if len(args) < 1 {
						return t.vm.InitErrorObject(errors.ArgumentError, sourceLine, "Expect at least 1 argument. got: %d", len(args))
					}

					h := receiver.(*HashObject)
					result := make(map[string]Object)
					for k, v := range h.Pairs {
						result[k] = v
					}

					for _, obj := range args {
						hashObj, ok := obj.(*HashObject)
						if !ok {
							return t.vm.InitErrorObject(errors.TypeError, sourceLine, errors.WrongArgumentTypeFormat, classes.HashClass, obj.Class().Name)
						}
						for k, v := range hashObj.Pairs {
							result[k] = v
						}
					}

					return t.vm.InitHashObject(result)
				}
			},
		},
		{
			// Returns a new hash consisting of entries for which the block does not return false
			// or nil.
			//
			// ```ruby
			// a = { a: 1, b: 2 }
			//
			// a.select do |k, v|
			//   v == 2
			// end            # => { a: 1 }
			// a.select do |k, v|
			//   5
			// end            # => { a: 1, b: 2 }
			// a.select do |k, v|
			//   nil
			// end            # => { }
			// a.select do |k, v|
			//   false
			// end            # => { }
			// ```
			Name: "select",
			Fn: func(receiver Object, sourceLine int) builtinMethodBody {
				return func(t *Thread, args []Object, blockFrame *normalCallFrame) Object {
					if len(args) != 0 {
						return t.vm.InitErrorObject(errors.ArgumentError, sourceLine, "Expect 0 argument. got: %d", len(args))
					}

					if blockFrame == nil {
						return t.vm.InitErrorObject(errors.InternalError, sourceLine, errors.CantYieldWithoutBlockFormat)
					}

					destinationPairs := map[string]Object{}
					if blockIsEmpty(blockFrame) {
						return t.vm.InitHashObject(destinationPairs)
					}

					sourceHash := receiver.(*HashObject)

					if len(sourceHash.Pairs) == 0 {
						t.callFrameStack.pop()
					}

					for stringKey, value := range sourceHash.Pairs {
						objectKey := t.vm.InitStringObject(stringKey)
						result := t.builtinMethodYield(blockFrame, objectKey, value)

						if result.Target.isTruthy() {
							destinationPairs[stringKey] = value
						}
					}

					return t.vm.InitHashObject(destinationPairs)
				}
			},
		},
		{
			// Returns an array of keys (in arbitrary order)
			//
			// ```Ruby
			// { a: 1, b: "2", c: [3, true, "Hello"] }.sorted_keys
			// # =>  ["a", "b", "c"]
			// { c: 1, b: "2", a: [3, true, "Hello"] }.sorted_keys
			// # =>  ["a", "b", "c"]
			// { b: 1, c: "2", a: [3, true, "Hello"] }.sorted_keys
			// # =>  ["a", "b", "c"]
			// { b: 1, c: "2", b: [3, true, "Hello"] }.sorted_keys
			// # =>  ["b", "c"]
			// ```
			//
			// @return [Boolean]
			Name: "sorted_keys",
			Fn: func(receiver Object, sourceLine int) builtinMethodBody {
				return func(t *Thread, args []Object, blockFrame *normalCallFrame) Object {
					if len(args) != 0 {
						return t.vm.InitErrorObject(errors.ArgumentError, sourceLine, "Expect 0 argument. got: %d", len(args))
					}

					h := receiver.(*HashObject)
					sortedKeys := h.sortedKeys()
					var keys []Object
					for _, k := range sortedKeys {
						keys = append(keys, t.vm.InitStringObject(k))
					}
					return t.vm.InitArrayObject(keys)
				}
			},
		},
		{
			// Returns two-dimensional array with the key-value pairs of hash. If specified true
			// then it will return sorted key value pairs array
			//
			// ```Ruby
			// { a: 1, b: 2, c: 3 }.to_a
			// # => [["a", 1], ["c", 3], ["b", 2]] or [["b", 2], ["c", 3], ["a", 1]] ... etc
			// { a: 1, b: 2, c: 3 }.to_a(true)
			// # => [["a", 1], ["b", 2], ["c", 3]]
			// { b: 1, a: 2, c: 3 }.to_a(true)
			// # => [["a", 2], ["b", 1], ["c", 3]]
			// { b: 1, a: 2, a: 3 }.to_a(true)
			// # => [["a", 3], ["b", 1]]
			// ```
			//
			// @return [Array]
			Name: "to_a",
			Fn: func(receiver Object, sourceLine int) builtinMethodBody {
				return func(t *Thread, args []Object, blockFrame *normalCallFrame) Object {

					h := receiver.(*HashObject)
					var sorted bool

					if len(args) == 0 {
						sorted = false
					} else if len(args) > 1 {
						return t.vm.InitErrorObject(errors.ArgumentError, sourceLine, "Expect 0..1 argument. got: %d", len(args))
					} else {
						s := args[0]
						st, ok := s.(*BooleanObject)
						if !ok {
							return t.vm.InitErrorObject(errors.TypeError, sourceLine, errors.WrongArgumentTypeFormat, classes.BooleanClass, s.Class().Name)
						}
						sorted = st.value
					}

					var resultArr []Object
					if sorted {
						for _, k := range h.sortedKeys() {
							var pairArr []Object
							pairArr = append(pairArr, t.vm.InitStringObject(k))
							pairArr = append(pairArr, h.Pairs[k])
							resultArr = append(resultArr, t.vm.InitArrayObject(pairArr))
						}
					} else {
						for k, v := range h.Pairs {
							var pairArr []Object
							pairArr = append(pairArr, t.vm.InitStringObject(k))
							pairArr = append(pairArr, v)
							resultArr = append(resultArr, t.vm.InitArrayObject(pairArr))
						}
					}
					return t.vm.InitArrayObject(resultArr)
				}
			},
		},
		{
			// Returns json that is corresponding to the hash.
			// Basically just like Hash#to_json in Rails but currently doesn't support options.
			//
			// ```Ruby
			// h = { a: 1, b: [1, "2", [4, 5, nil], { foo: "bar" }]}.to_json
			// puts(h) #=> {"a":1,"b":[1, "2", [4, 5, null], {"foo":"bar"}]}
			// ```
			//
			// @return [String]
			Name: "to_json",
			Fn: func(receiver Object, sourceLine int) builtinMethodBody {
				return func(t *Thread, args []Object, blockFrame *normalCallFrame) Object {
					if len(args) != 0 {
						return t.vm.InitErrorObject(errors.ArgumentError, sourceLine, "Expect 0 argument. got: %d", len(args))
					}

					r := receiver.(*HashObject)
<<<<<<< HEAD
					return t.vm.InitStringObject(r.toJSON(t))
=======
					return t.vm.InitStringObject(r.ToJSON(t))
>>>>>>> e389ed39
				}
			},
		},
		{
			// Returns json that is corresponding to the hash.
			// Basically just like Hash#to_json in Rails but currently doesn't support options.
			//
			// ```Ruby
			// h = { a: 1, b: [1, "2", [4, 5, nil], { foo: "bar" }]}.to_s
			// puts(h) #=> "{ a: 1, b: [1, \"2\", [4, 5, null], { foo: \"bar \" }] }"
			// ```
			//
			// @return [String]
			Name: "to_s",
			Fn: func(receiver Object, sourceLine int) builtinMethodBody {
				return func(t *Thread, args []Object, blockFrame *normalCallFrame) Object {
					if len(args) != 0 {
						return t.vm.InitErrorObject(errors.ArgumentError, sourceLine, "Expect 0 argument. got: %d", len(args))
					}

					h := receiver.(*HashObject)
<<<<<<< HEAD
					return t.vm.InitStringObject(h.toString())
=======
					return t.vm.InitStringObject(h.ToString())
>>>>>>> e389ed39
				}
			},
		},
		{
			// Returns a new hash with the results of running the block once for every value.
			// This method does not change the keys and unlike Hash#map_values, it does not
			// change the receiver hash values.
			//
			// ```Ruby
			// h = { a: 1, b: 2, c: 3 }
			// result = h.transform_values do |v|
			//   v * 3
			// end
			// h      # => { a: 1, b: 2, c: 3 }
			// result # => { a: 3, b: 6, c: 9 }
			// ```
			//
			// @return [Boolean]
			Name: "transform_values",
			Fn: func(receiver Object, sourceLine int) builtinMethodBody {
				return func(t *Thread, args []Object, blockFrame *normalCallFrame) Object {
					if len(args) != 0 {
						return t.vm.InitErrorObject(errors.ArgumentError, sourceLine, "Expect 0 argument. got: %d", len(args))
					}

					if blockFrame == nil {
						return t.vm.InitErrorObject(errors.InternalError, sourceLine, errors.CantYieldWithoutBlockFormat)
					}

					h := receiver.(*HashObject)

					if len(h.Pairs) == 0 {
						t.callFrameStack.pop()
					}

					resultHash := make(map[string]Object)
					for k, v := range h.Pairs {
						result := t.builtinMethodYield(blockFrame, v)
						resultHash[k] = result.Target
					}
					return t.vm.InitHashObject(resultHash)
				}
			},
		},
		{
			// Returns an array of values (in arbitrary order)
			//
			// ```Ruby
			// { a: 1, b: "2", c: [3, true, "Hello"] }.keys
			// # =>  [1, "2", [3, true, "Hello"]] or ["2", [3, true, "Hello"], 1] ... etc
			// ```
			//
			// @return [Boolean]
			Name: "values",
			Fn: func(receiver Object, sourceLine int) builtinMethodBody {
				return func(t *Thread, args []Object, blockFrame *normalCallFrame) Object {
					if len(args) != 0 {
						return t.vm.InitErrorObject(errors.ArgumentError, sourceLine, "Expect 0 argument. got: %d", len(args))
					}

					h := receiver.(*HashObject)
					var keys []Object
					for _, v := range h.Pairs {
						keys = append(keys, v)
					}
					return t.vm.InitArrayObject(keys)
				}
			},
		},
		{
			// Return an array containing the values associated with the given keys.
			//
			// ```Ruby
			// { a: 1, b: "2" }.values_at("a", "c") # => [1, nil]
			// ```
			//
			// @return [Boolean]
			Name: "values_at",
			Fn: func(receiver Object, sourceLine int) builtinMethodBody {
				return func(t *Thread, args []Object, blockFrame *normalCallFrame) Object {
					hash := receiver.(*HashObject)
					var result []Object

					for _, objectKey := range args {
						stringObjectKey, ok := objectKey.(*StringObject)

						if !ok {
							return t.vm.InitErrorObject(errors.TypeError, sourceLine, errors.WrongArgumentTypeFormat, classes.StringClass, objectKey.Class().Name)
						}

						value, ok := hash.Pairs[stringObjectKey.value]

						if !ok {
							value = NULL
						}

						result = append(result, value)
					}

					return t.vm.InitArrayObject(result)
				}
			},
		},
	}
}

// Internal functions ===================================================

// Functions for initialization -----------------------------------------

func (vm *VM) InitHashObject(pairs map[string]Object) *HashObject {
	return &HashObject{
		BaseObj: &BaseObj{class: vm.topLevelClass(classes.HashClass)},
		Pairs:   pairs,
	}
}

func (vm *VM) initHashClass() *RClass {
	hc := vm.initializeClass(classes.HashClass)
	hc.setBuiltinMethods(builtinHashInstanceMethods(), false)
	hc.setBuiltinMethods(builtinHashClassMethods(), true)
	return hc
}

// Polymorphic helper functions -----------------------------------------

// Value returns the object
func (h *HashObject) Value() interface{} {
	return h.Pairs
}

// ToString returns the object's name as the string format
func (h *HashObject) ToString() string {
	var out bytes.Buffer
	var pairs []string

	for _, key := range h.sortedKeys() {
		// TODO: Improve this conditional statement
		if _, isString := h.Pairs[key].(*StringObject); isString {
			pairs = append(pairs, fmt.Sprintf("%s: \"%s\"", key, h.Pairs[key].ToString()))
		} else {
			pairs = append(pairs, fmt.Sprintf("%s: %s", key, h.Pairs[key].ToString()))
		}
	}

	out.WriteString("{ ")
	out.WriteString(strings.Join(pairs, ", "))
	out.WriteString(" }")

	return out.String()
}

// ToJSON returns the object's name as the JSON string format
func (h *HashObject) ToJSON(t *Thread) string {
	var out bytes.Buffer
	var values []string
	pairs := h.Pairs
	out.WriteString("{")

	for key, value := range pairs {
		values = append(values, generateJSONFromPair(key, value, t))
	}

	out.WriteString(strings.Join(values, ","))
	out.WriteString("}")
	return out.String()
}

// Returns the length of the hash
func (h *HashObject) length() int {
	return len(h.Pairs)
}

// Returns the sorted keys of the hash
func (h *HashObject) sortedKeys() []string {
	var arr []string
	for k := range h.Pairs {
		arr = append(arr, k)
	}
	sort.Strings(arr)
	return arr
}

// Returns the duplicate of the Hash object
func (h *HashObject) copy() Object {
	elems := map[string]Object{}

	for k, v := range h.Pairs {
		elems[k] = v
	}

	newHash := &HashObject{
		BaseObj: &BaseObj{class: h.class},
		Pairs:   elems,
	}

	return newHash
}

// recursive indexed access - see ArrayObject#dig documentation.
func (h *HashObject) dig(t *Thread, keys []Object, sourceLine int) Object {
	currentKey := keys[0]
	stringCurrentKey, ok := currentKey.(*StringObject)

	if !ok {
		return t.vm.InitErrorObject(errors.TypeError, sourceLine, errors.WrongArgumentTypeFormat, classes.StringClass, currentKey.Class().Name)
	}

	nextKeys := keys[1:]
	currentValue, ok := h.Pairs[stringCurrentKey.value]

	if !ok {
		return NULL
	}

	if len(nextKeys) == 0 {
		return currentValue
	}

	diggableCurrentValue, ok := currentValue.(Diggable)

	if !ok {
		return t.vm.InitErrorObject(errors.TypeError, sourceLine, "Expect target to be Diggable, got %s", currentValue.Class().Name)
	}

	return diggableCurrentValue.dig(t, nextKeys, sourceLine)
}

// Other helper functions ----------------------------------------------

// Return the JSON style strings of the Hash object
func generateJSONFromPair(key string, v Object, t *Thread) string {
	var data string
	var out bytes.Buffer

	out.WriteString(data)
	out.WriteString("\"" + key + "\"")
	out.WriteString(":")
	out.WriteString(v.ToJSON(t))

	return out.String()
}<|MERGE_RESOLUTION|>--- conflicted
+++ resolved
@@ -1077,11 +1077,7 @@
 					}
 
 					r := receiver.(*HashObject)
-<<<<<<< HEAD
 					return t.vm.InitStringObject(r.toJSON(t))
-=======
-					return t.vm.InitStringObject(r.ToJSON(t))
->>>>>>> e389ed39
 				}
 			},
 		},
@@ -1103,11 +1099,7 @@
 					}
 
 					h := receiver.(*HashObject)
-<<<<<<< HEAD
 					return t.vm.InitStringObject(h.toString())
-=======
-					return t.vm.InitStringObject(h.ToString())
->>>>>>> e389ed39
 				}
 			},
 		},
