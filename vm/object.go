package vm

import (
	"fmt"
	"strconv"

	"github.com/goby-lang/goby/compiler/bytecode"
)

// Object represents all objects in Goby, including Array, Integer or even Method and Error.
type Object interface {
	Class() *RClass
	Value() interface{}
	SingletonClass() *RClass
	SetSingletonClass(*RClass)
	findMethod(string) Object
	findMethodMissing(bool) Object
	ToString() string
	ToJSON(t *Thread) string
	id() int
	InstanceVariableGet(string) (Object, bool)
	InstanceVariableSet(string, Object) Object
	isTruthy() bool
}

// BaseObj ==============================================================

type BaseObj struct {
	class             *RClass
	singletonClass    *RClass
	InstanceVariables *environment
}

<<<<<<< HEAD
func NewBaseObj(v *VM, name string) *BaseObj {
	return &BaseObj{class: v.topLevelClass(name)}
=======
func NewBaseObject(v *VM, class string) *BaseObj {
	return &BaseObj{
		class:             v.TopLevelClass(class),
		InstanceVariables: newEnvironment(),
	}
>>>>>>> ecc65a8f
}

// Polymorphic helper functions -----------------------------------------

// Class will return object's class
func (b *BaseObj) Class() *RClass {
	if b.class == nil {
		panic(fmt.Sprint("Object doesn't have class."))
	}
	return b.class
}

// SingletonClass returns object's singleton class
func (b *BaseObj) SingletonClass() *RClass {
	return b.singletonClass
}

// SetSingletonClass sets object's singleton class
func (b *BaseObj) SetSingletonClass(c *RClass) {
	b.singletonClass = c
}

func (b *BaseObj) InstanceVariableGet(name string) (Object, bool) {
	v, ok := b.InstanceVariables.get(name)

	if !ok {
		return NULL, false
	}

	return v, true
}

func (b *BaseObj) InstanceVariableSet(name string, value Object) Object {
	b.InstanceVariables.set(name, value)

	return value
}

func (b *BaseObj) findMethod(methodName string) (method Object) {
	if b.SingletonClass() != nil {
		method = b.SingletonClass().lookupMethod(methodName)
	}

	if method == nil {
		method = b.Class().lookupMethod(methodName)
	}

	return
}

func (b *BaseObj) findMethodMissing(searchAncestor bool) (method Object) {
	methodMissing := "method_missing"

	if b.SingletonClass() != nil {
		method, _ = b.SingletonClass().Methods.get(methodMissing)
	}

	if method == nil {
		method, _ = b.Class().Methods.get(methodMissing)
	}

	if method == nil && searchAncestor {
		method = b.findMethod(methodMissing)
	}

	return
}

func (b *BaseObj) id() int {
	r, e := strconv.ParseInt(fmt.Sprintf("%p", b), 0, 64)
	if e != nil {
		panic(e.Error())
	}
	return int(r)
}

func (b *BaseObj) isTruthy() bool {
	return true
}

// Pointer ==============================================================

// Pointer is used to point to an object. Variables should hold pointer instead of holding a object directly.
type Pointer struct {
	Target      Object
	isNamespace bool
}

func (p *Pointer) returnClass() *RClass {
	return p.Target.(*RClass)
}

// RObject ==============================================================

// RObject represents any non built-in class's instance.
type RObject struct {
	*BaseObj
	InitializeMethod *MethodObject
}

// Polymorphic helper functions -----------------------------------------

// ToString returns the object's name as the string format
func (ro *RObject) ToString() string {
	return "<Instance of: " + ro.class.Name + ">"
}

// ToJSON just delegates to ToString
func (ro *RObject) ToJSON(t *Thread) string {
	customToJSONMethod := ro.findMethod("to_json").(*MethodObject)

	if customToJSONMethod != nil {
		t.Stack.Push(&Pointer{Target: ro})
		callObj := newCallObject(ro, customToJSONMethod, t.Stack.pointer, 0, &bytecode.ArgSet{}, nil, customToJSONMethod.instructionSet.instructions[0].sourceLine)
		t.evalMethodObject(callObj)
		result := t.Stack.Pop().Target
		return result.ToString()
	}
	return ro.ToString()
}

// Value returns object's string format
func (ro *RObject) Value() interface{} {
	return ro.ToString()
}<|MERGE_RESOLUTION|>--- conflicted
+++ resolved
@@ -31,16 +31,11 @@
 	InstanceVariables *environment
 }
 
-<<<<<<< HEAD
-func NewBaseObj(v *VM, name string) *BaseObj {
-	return &BaseObj{class: v.topLevelClass(name)}
-=======
 func NewBaseObject(v *VM, class string) *BaseObj {
 	return &BaseObj{
 		class:             v.TopLevelClass(class),
 		InstanceVariables: newEnvironment(),
 	}
->>>>>>> ecc65a8f
 }
 
 // Polymorphic helper functions -----------------------------------------
