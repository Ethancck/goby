package vm

import (
	"fmt"
	"strconv"
	"strings"

	"github.com/goby-lang/goby/compiler/bytecode"
	"github.com/goby-lang/goby/vm/classes"
	"github.com/goby-lang/goby/vm/errors"
)

type operation func(t *Thread, sourceLine int, cf *normalCallFrame, args ...interface{})

type operationType = string

type setType = string

type action struct {
	name      string
	operation operation
}

type instruction struct {
	action     *action
	Params     []interface{}
	Line       int
	sourceLine int
	argSet     *bytecode.ArgSet
}

type instructionSet struct {
	name         string
	instructions []*instruction
	filename     filename
	paramTypes   *bytecode.ArgSet
}

func (is *instructionSet) define(line int, a *action, params ...interface{}) *instruction {
	i := &instruction{action: a, Params: params, Line: line}
	is.instructions = append(is.instructions, i)
	return i
}

var builtinActions = map[operationType]*action{
	bytecode.Pop: {
		name: bytecode.Pop,
		operation: func(t *Thread, sourceLine int, cf *normalCallFrame, args ...interface{}) {
			t.Stack.Pop()
		},
	},
	bytecode.Dup: {
		name: bytecode.Dup,
		operation: func(t *Thread, sourceLine int, cf *normalCallFrame, args ...interface{}) {
			obj := t.Stack.top().Target
			t.Stack.Push(&Pointer{Target: obj})
		},
	},
	bytecode.PutBoolean: {
		name: bytecode.PutObject,
		operation: func(t *Thread, sourceLine int, cf *normalCallFrame, args ...interface{}) {
			object := t.vm.InitObjectFromGoType(args[0])
			t.Stack.Push(&Pointer{Target: object})
		},
	},
	bytecode.PutObject: {
		name: bytecode.PutObject,
		operation: func(t *Thread, sourceLine int, cf *normalCallFrame, args ...interface{}) {
			object := t.vm.InitObjectFromGoType(args[0])
			t.Stack.Push(&Pointer{Target: object})
		},
	},
	bytecode.GetConstant: {
		name: bytecode.GetConstant,
		operation: func(t *Thread, sourceLine int, cf *normalCallFrame, args ...interface{}) {
			constName := args[0].(string)
			c := t.vm.lookupConstant(cf, constName)

			if c == nil {
				t.pushErrorObject(errors.NameError, sourceLine, "uninitialized constant %s", constName)
			}

			c.isNamespace = args[1].(string) == "true"

			if t.Stack.top() != nil && t.Stack.top().isNamespace {
				t.Stack.Pop()
			}

			t.Stack.Push(c)
		},
	},
	bytecode.GetLocal: {
		name: bytecode.GetLocal,
		operation: func(t *Thread, sourceLine int, cf *normalCallFrame, args ...interface{}) {
			depth := args[0].(int)
			index := args[1].(int)

			p := cf.getLCL(index, depth)

			if p == nil {
				t.Stack.Push(&Pointer{Target: NULL})
				return
			}

			t.Stack.Push(p)
		},
	},
	bytecode.GetInstanceVariable: {
		name: bytecode.GetInstanceVariable,
		operation: func(t *Thread, sourceLine int, cf *normalCallFrame, args ...interface{}) {
			variableName := args[0].(string)
			v, ok := cf.self.InstanceVariableGet(variableName)
			if !ok {
				t.Stack.Push(&Pointer{Target: NULL})
				return
			}

			p := &Pointer{Target: v}
			t.Stack.Push(p)
		},
	},
	bytecode.SetInstanceVariable: {
		name: bytecode.SetInstanceVariable,
		operation: func(t *Thread, sourceLine int, cf *normalCallFrame, args ...interface{}) {
			variableName := args[0].(string)
			p := t.Stack.Pop()
			cf.self.InstanceVariableSet(variableName, p.Target)

			var obj Object

			switch v := p.Target.(type) {
			case *HashObject:
				obj = v.copy()
			case *ArrayObject:
				obj = v.copy()
			case *ChannelObject:
				obj = v.copy()
			default:
				obj = v
			}

			t.Stack.Push(&Pointer{Target: obj})
		},
	},
	bytecode.SetLocal: {
		name: bytecode.SetLocal,
		operation: func(t *Thread, sourceLine int, cf *normalCallFrame, args ...interface{}) {
			var optioned bool
			p := t.Stack.Pop()
			depth := args[0].(int)
			index := args[1].(int)

			if len(args) > 2 && args[2].(int) == 1 {
				optioned = true
			}

			if optioned {
				if cf.getLCL(index, depth) == nil {
					cf.insertLCL(index, depth, p.Target)
				}

				return
			}

			cf.insertLCL(index, depth, p.Target)

			var obj Object

			switch v := p.Target.(type) {
			case *HashObject:
				obj = v.copy()
			case *ArrayObject:
				obj = v.copy()
			case *ChannelObject:
				obj = v.copy()
			default:
				obj = v
			}

			t.Stack.Push(&Pointer{Target: obj})
		},
	},
	bytecode.SetConstant: {
		name: bytecode.SetConstant,
		operation: func(t *Thread, sourceLine int, cf *normalCallFrame, args ...interface{}) {
			constName := args[0].(string)
			c := cf.lookupConstantInCurrentScope(constName)
			v := t.Stack.Pop()

			if c != nil {
				t.pushErrorObject(errors.ConstantAlreadyInitializedError, sourceLine, "Constant %s already been initialized. Can't assign value to a constant twice.", constName)
			}

			cf.storeConstant(constName, v)
		},
	},
	bytecode.NewRange: {
		name: bytecode.NewRange,
		operation: func(t *Thread, sourceLine int, cf *normalCallFrame, args ...interface{}) {
			rangeEnd := t.Stack.Pop().Target.(*IntegerObject).value
			rangeStart := t.Stack.Pop().Target.(*IntegerObject).value

			t.Stack.Push(&Pointer{Target: t.vm.initRangeObject(rangeStart, rangeEnd)})
		},
	},
	bytecode.NewArray: {
		name: bytecode.NewArray,
		operation: func(t *Thread, sourceLine int, cf *normalCallFrame, args ...interface{}) {
			argCount := args[0].(int)
			var elems []Object

			for i := 0; i < argCount; i++ {
				v := t.Stack.Pop()
				elems = append([]Object{v.Target}, elems...)
			}

			arr := t.vm.InitArrayObject(elems)
			t.Stack.Push(&Pointer{Target: arr})
		},
	},
	bytecode.ExpandArray: {
		name: bytecode.ExpandArray,
		operation: func(t *Thread, sourceLine int, cf *normalCallFrame, args ...interface{}) {
			arrLength := args[0].(int)
			arr, ok := t.Stack.Pop().Target.(*ArrayObject)

			if !ok {
				t.pushErrorObject(errors.TypeError, sourceLine, "Expect stack top's value to be an Array when executing 'expandarray' instruction.")
			}

			var elems []Object

			for i := 0; i < arrLength; i++ {
				var elem Object
				if i < len(arr.Elements) {
					elem = arr.Elements[i]
				} else {
					elem = NULL
				}

				elems = append([]Object{elem}, elems...)
			}

			for _, elem := range elems {
				t.Stack.Push(&Pointer{Target: elem})
			}
		},
	},
	bytecode.SplatArray: {
		name: bytecode.SplatArray,
		operation: func(t *Thread, sourceLine int, cf *normalCallFrame, args ...interface{}) {
			obj := t.Stack.top().Target
			arr, ok := obj.(*ArrayObject)

			if !ok {
				return
			}

			arr.splat = true
		},
	},
	bytecode.NewHash: {
		name: bytecode.NewHash,
		operation: func(t *Thread, sourceLine int, cf *normalCallFrame, args ...interface{}) {
			argCount := args[0].(int)
			pairs := map[string]Object{}

			for i := 0; i < argCount/2; i++ {
				v := t.Stack.Pop()
				k := t.Stack.Pop()
				pairs[k.Target.(*StringObject).value] = v.Target
			}

			hash := t.vm.InitHashObject(pairs)
			t.Stack.Push(&Pointer{Target: hash})
		},
	},
	bytecode.BranchUnless: {
		name: bytecode.BranchUnless,
		operation: func(t *Thread, sourceLine int, cf *normalCallFrame, args ...interface{}) {
			v := t.Stack.Pop()
			bo, isBool := v.Target.(*BooleanObject)

			if isBool {
				if bo.value {
					return
				}

				line := args[0].(int)
				cf.pc = line
				return
			}

			_, isNull := v.Target.(*NullObject)

			if isNull {
				line := args[0].(int)
				cf.pc = line
				return
			}
		},
	},
	bytecode.BranchIf: {
		name: bytecode.BranchIf,
		operation: func(t *Thread, sourceLine int, cf *normalCallFrame, args ...interface{}) {
			v := t.Stack.Pop()
			bo, isBool := v.Target.(*BooleanObject)

			if isBool && !bo.value {
				return
			}

			_, isNull := v.Target.(*NullObject)

			if isNull {
				return
			}

			line := args[0].(int)
			cf.pc = line
			return
		},
	},
	bytecode.Jump: {
		name: bytecode.Jump,
		operation: func(t *Thread, sourceLine int, cf *normalCallFrame, args ...interface{}) {
			cf.pc = args[0].(int)
		},
	},
	bytecode.Break: {
		name: bytecode.Break,
		operation: func(t *Thread, sourceLine int, cf *normalCallFrame, args ...interface{}) {
			/*
				Normal frame. IS name: ProgramStart. is block: false. source line: 1
				Normal frame. IS name: 0. is block: true. ep: 17. source line: 5 <- The block source
				Go method frame. Method name: each. <- The method call with block
				Normal frame. IS name: 0. is block: true. ep: 17. source line: 5 <- The block execution
			*/

			if cf.IsBlock() {
				/*
				  1. Remove block execution frame
				  2. Remove method call frame
				  3. Remove block source frame
				*/
				for i := 0; i < 3; i++ {
					frame := t.callFrameStack.pop()
					frame.stopExecution()
					frame.setAsRemoved()
				}
			}
		},
	},
	bytecode.PutSelf: {
		name: bytecode.PutSelf,
		operation: func(t *Thread, sourceLine int, cf *normalCallFrame, args ...interface{}) {
			t.Stack.Push(&Pointer{Target: cf.self})
		},
	},
	bytecode.PutString: {
		name: bytecode.PutString,
		operation: func(t *Thread, sourceLine int, cf *normalCallFrame, args ...interface{}) {
			object := t.vm.InitObjectFromGoType(args[0])
			t.Stack.Push(&Pointer{Target: object})
		},
	},
	bytecode.PutFloat: {
		name: bytecode.PutFloat,
		operation: func(t *Thread, sourceLine int, cf *normalCallFrame, args ...interface{}) {
			var value float64
			switch argValue := args[0].(type) {
			case string:
				value, _ = strconv.ParseFloat(argValue, 64)
			case int:
				value = float64(argValue)
			}
			object := t.vm.initFloatObject(value)
			t.Stack.Push(&Pointer{Target: object})
		},
	},
	bytecode.PutNull: {
		name: bytecode.PutNull,
		operation: func(t *Thread, sourceLine int, cf *normalCallFrame, args ...interface{}) {
			t.Stack.Push(&Pointer{Target: NULL})
		},
	},
	bytecode.DefMethod: {
		name: bytecode.DefMethod,
		operation: func(t *Thread, sourceLine int, cf *normalCallFrame, args ...interface{}) {
			argCount := args[0].(int)
			methodName := t.Stack.Pop().Target.(*StringObject).value
			is, ok := t.getMethodIS(methodName, cf.FileName())

			if !ok {
				t.pushErrorObject(errors.InternalError, sourceLine, "Can't get method %s's instruction set.", methodName)
			}

<<<<<<< HEAD
			method := &MethodObject{Name: methodName, argc: argCount, instructionSet: is, BaseObj: &BaseObj{class: t.vm.topLevelClass(classes.MethodClass)}}
=======
			method := &MethodObject{Name: methodName, argc: argCount, instructionSet: is, BaseObj: &BaseObj{class: t.vm.TopLevelClass(classes.MethodClass)}}
>>>>>>> ecc65a8f

			v := t.Stack.Pop().Target
			switch self := v.(type) {
			case *RClass:
				self.Methods.set(methodName, method)
			default:
				self.Class().Methods.set(methodName, method)
			}
		},
	},
	bytecode.DefSingletonMethod: {
		name: bytecode.DefSingletonMethod,
		operation: func(t *Thread, sourceLine int, cf *normalCallFrame, args ...interface{}) {
			argCount := args[0].(int)
			methodName := t.Stack.Pop().Target.(*StringObject).value
			is, _ := t.getMethodIS(methodName, cf.FileName())
<<<<<<< HEAD
			method := &MethodObject{Name: methodName, argc: argCount, instructionSet: is, BaseObj: &BaseObj{class: t.vm.topLevelClass(classes.MethodClass)}}
=======
			method := &MethodObject{Name: methodName, argc: argCount, instructionSet: is, BaseObj: &BaseObj{class: t.vm.TopLevelClass(classes.MethodClass)}}
>>>>>>> ecc65a8f

			v := t.Stack.Pop().Target

			switch v := v.(type) {
			case *RClass:
				v.SingletonClass().Methods.set(methodName, method)
			default:
				singletonClass := t.vm.createRClass(fmt.Sprintf("#<Class:#<%s:%d>>", v.Class().Name, v.id()))
				singletonClass.Methods.set(methodName, method)
				singletonClass.isSingleton = true
				v.SetSingletonClass(singletonClass)
			}
		},
	},
	bytecode.DefClass: {
		name: bytecode.DefClass,
		operation: func(t *Thread, sourceLine int, cf *normalCallFrame, args ...interface{}) {
			subject := strings.Split(args[0].(string), ":")
			subjectType, subjectName := subject[0], subject[1]

			classPtr := cf.lookupConstantUnderAllScope(subjectName)

			if classPtr == nil {
				var class *RClass
				if subjectType == "module" {
					class = t.vm.initializeModule(subjectName)
				} else {
					class = t.vm.initializeClass(subjectName)
				}

				classPtr = cf.storeConstant(class.Name, class)

				if len(args) >= 2 {
					superClassName := args[1].(string)
					superClass := t.vm.lookupConstant(cf, superClassName)
					inheritedClass, ok := superClass.Target.(*RClass)

					if !ok {
						t.pushErrorObject(errors.InternalError, sourceLine, "Constant %s is not a class. got=%s", superClassName, string(superClass.Target.Class().ReturnName()))
					}

					if inheritedClass.isModule {
						t.pushErrorObject(errors.InternalError, sourceLine, "Module inheritance is not supported: %s", inheritedClass.Name)
					}

					class.inherits(inheritedClass)
				}
			}

			is := t.getClassIS(subjectName, cf.FileName())

			t.Stack.Pop()
			c := newNormalCallFrame(is, cf.FileName(), sourceLine)
			c.self = classPtr.Target
			t.callFrameStack.push(c)
			t.startFromTopFrame()

			t.Stack.Push(classPtr)
		},
	},
	bytecode.Send: {
		name: bytecode.Send,
		operation: func(t *Thread, sourceLine int, cf *normalCallFrame, args ...interface{}) {
			var method Object

			methodName := args[0].(string)
			argCount := args[1].(int)
			blockFlag := args[2].(string)
			argSet := args[3].(*bytecode.ArgSet)

			// Deal with splat arguments
			if arr, ok := t.Stack.top().Target.(*ArrayObject); ok && arr.splat {
				// Pop array
				t.Stack.Pop()
				// Can't count array itself, only the number of array elements
				argCount = argCount - 1 + len(arr.Elements)
				for _, elem := range arr.Elements {
					t.Stack.Push(&Pointer{Target: elem})
				}
			}

			argPr := t.Stack.pointer - argCount
			receiverPr := argPr - 1
			receiver := t.Stack.data[receiverPr].Target

			// Find Method
			method = receiver.findMethod(methodName)

			if method == nil {
				mm := receiver.findMethodMissing(receiver.Class().inheritsMethodMissing)

				if mm == nil {
					t.setErrorObject(receiverPr, argPr, errors.UndefinedMethodError, sourceLine, "Undefined Method '%+v' for %+v", methodName, receiver.ToString())
				} else {
					// Move up args for missed method's name
					// before: | arg 1       | arg 2 |
					// after:  | method name | arg 1 | arg 2 |
					// TODO: Improve this
					t.Stack.Push(nil)

					for i := argCount - 1; i >= 0; i-- {
						position := argPr + i
						arg := t.Stack.data[argPr+i]
						t.Stack.Set(position+1, arg)
					}

					t.Stack.Set(argPr, &Pointer{Target: t.vm.InitStringObject(methodName)})
					argCount++

					method = mm
				}
			}

			// Find Block
			blockFrame := t.retrieveBlock(cf.FileName(), blockFlag, cf.SourceLine())

			if blockFrame != nil {
				blockFrame.ep = cf
				blockFrame.self = cf.self
				blockFrame.sourceLine = sourceLine
				t.callFrameStack.push(blockFrame)
			}

			switch m := method.(type) {
			case *MethodObject:
				callObj := newCallObject(receiver, m, receiverPr, argCount, argSet, blockFrame, sourceLine)
				t.evalMethodObject(callObj)
			case *BuiltinMethodObject:
				t.evalBuiltinMethod(receiver, m, receiverPr, argCount, argSet, blockFrame, sourceLine, cf.fileName)
			case *Error:
				t.pushErrorObject(errors.InternalError, sourceLine, m.ToString())
			}
		},
	},
	bytecode.InvokeBlock: {
		name: bytecode.InvokeBlock,
		operation: func(t *Thread, sourceLine int, cf *normalCallFrame, args ...interface{}) {
			argCount := args[0].(int)
			argPr := t.Stack.pointer - argCount
			receiverPr := argPr - 1
			receiver := t.Stack.data[receiverPr].Target

			if cf.blockFrame == nil {
				t.pushErrorObject(errors.InternalError, sourceLine, "Can't yield without a block")
			}

			blockFrame := cf.blockFrame

			/*
				This is for such condition:

				```ruby
				def foo(x)
				  yield(x + 10)
				end

				def bar(y)
				  foo(y) do |f|
				    yield(f) # <------- here
				  end
				end

				bar(100) do |b|
				  puts(b) #=> 110
				end
				```

				In this case the target frame is not first block frame we meet. It should be `bar`'s block.
				And bar's frame is foo block frame's ep, so our target frame is ep's block frame.
			*/
			if cf.blockFrame.ep == cf.ep {
				blockFrame = cf.blockFrame.ep.blockFrame
			}

			c := newNormalCallFrame(blockFrame.instructionSet, blockFrame.instructionSet.filename, sourceLine)
			c.blockFrame = blockFrame
			c.ep = blockFrame.ep
			c.self = receiver
			c.isBlock = true

			for i := 0; i < argCount; i++ {
				c.locals[i] = t.Stack.data[argPr+i]
			}

			t.callFrameStack.push(c)
			t.startFromTopFrame()

			t.Stack.Set(receiverPr, t.Stack.top())
			t.Stack.pointer = receiverPr + 1
		},
	},
	bytecode.GetBlock: {
		name: bytecode.GetBlock,
		operation: func(t *Thread, sourceLine int, cf *normalCallFrame, args ...interface{}) {
			if cf.blockFrame == nil {
				t.pushErrorObject(errors.InternalError, sourceLine, "Can't get block without a block argument")
			}

			blockFrame := cf.blockFrame

			if cf.blockFrame.ep == cf.ep {
				blockFrame = cf.blockFrame.ep.blockFrame
			}

			blockObject := t.vm.initBlockObject(blockFrame.instructionSet, blockFrame.ep, t.Stack.data[t.Stack.pointer-1].Target)

			t.Stack.Push(&Pointer{Target: blockObject})
		},
	},
	bytecode.Leave: {
		name: bytecode.Leave,
		operation: func(t *Thread, sourceLine int, cf *normalCallFrame, args ...interface{}) {
			t.callFrameStack.pop()
			cf.stopExecution()
		},
	},
}

func (v *VM) InitObjectFromGoType(value interface{}) Object {
	switch val := value.(type) {
	case nil:
		return NULL
	case int:
		return v.InitIntegerObject(val)
	case int64:
		return v.InitIntegerObject(int(val))
	case int32:
		return v.InitIntegerObject(int(val))
	case float64:
		return v.initFloatObject(val)
	case []uint8:
		var bytes []byte

		for _, i := range val {
			bytes = append(bytes, byte(i))
		}

		return v.InitStringObject(string(bytes))
	case string:
		return v.InitStringObject(val)
	case bool:
		return toBooleanObject(val)
	case []interface{}:
		var objects []Object

		for _, elem := range val {
			objects = append(objects, v.InitObjectFromGoType(elem))
		}

		return v.InitArrayObject(objects)
	default:
		return v.initGoObject(value)
	}
}<|MERGE_RESOLUTION|>--- conflicted
+++ resolved
@@ -395,11 +395,7 @@
 				t.pushErrorObject(errors.InternalError, sourceLine, "Can't get method %s's instruction set.", methodName)
 			}
 
-<<<<<<< HEAD
-			method := &MethodObject{Name: methodName, argc: argCount, instructionSet: is, BaseObj: &BaseObj{class: t.vm.topLevelClass(classes.MethodClass)}}
-=======
 			method := &MethodObject{Name: methodName, argc: argCount, instructionSet: is, BaseObj: &BaseObj{class: t.vm.TopLevelClass(classes.MethodClass)}}
->>>>>>> ecc65a8f
 
 			v := t.Stack.Pop().Target
 			switch self := v.(type) {
@@ -416,11 +412,7 @@
 			argCount := args[0].(int)
 			methodName := t.Stack.Pop().Target.(*StringObject).value
 			is, _ := t.getMethodIS(methodName, cf.FileName())
-<<<<<<< HEAD
-			method := &MethodObject{Name: methodName, argc: argCount, instructionSet: is, BaseObj: &BaseObj{class: t.vm.topLevelClass(classes.MethodClass)}}
-=======
 			method := &MethodObject{Name: methodName, argc: argCount, instructionSet: is, BaseObj: &BaseObj{class: t.vm.TopLevelClass(classes.MethodClass)}}
->>>>>>> ecc65a8f
 
 			v := t.Stack.Pop().Target
 
