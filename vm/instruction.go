--- conflicted
+++ resolved
@@ -505,11 +505,7 @@
 				mm := receiver.findMethodMissing(receiver.Class().inheritsMethodMissing)
 
 				if mm == nil {
-<<<<<<< HEAD
 					t.setErrorObject(receiverPr, argPr, errors.UndefinedMethodError, sourceLine, "Undefined Method '%+v' for %+v", methodName, receiver.toString())
-=======
-					t.setErrorObject(receiverPr, argPr, errors.UndefinedMethodError, sourceLine, "Undefined Method '%+v' for %+v", methodName, receiver.ToString())
->>>>>>> e389ed39
 				} else {
 					// Move up args for missed method's name
 					// before: | arg 1       | arg 2 |
@@ -668,10 +664,6 @@
 
 		return v.InitArrayObject(objects)
 	default:
-<<<<<<< HEAD
 		return v.initGoObject(value)
-=======
-		return v.InitGoObject(value)
->>>>>>> e389ed39
 	}
 }