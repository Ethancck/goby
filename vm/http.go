package vm

import (
	"io/ioutil"
	"net/http"
	"net/url"
	"path"
	"strconv"
	"strings"

	"github.com/goby-lang/goby/vm/errors"
)

var (
	httpRequestClass  *RClass
	httpResponseClass *RClass
	httpClientClass   *RClass
)

<<<<<<< HEAD
func initHTTPClass(vm *VM) {
	net := vm.loadConstant("Net", true)
	http := vm.initializeClass("HTTP", false)
	http.setBuiltInMethods(builtinHTTPClassMethods(), true)
	initRequestClass(vm, http)
	initResponseClass(vm, http)
	initClientClass(vm, http)

	net.setClassConstant(http)

	// Use Goby code to extend request and response classes.
	vm.execGobyLib("net/http/response.gb")
	vm.execGobyLib("net/http/request.gb")
}

func initRequestClass(vm *VM, hc *RClass) *RClass {
	requestClass := vm.initializeClass("Request", false)
	hc.setClassConstant(requestClass)
	builtinHTTPRequestInstanceMethods := []*BuiltInMethodObject{}

	requestClass.setBuiltInMethods(builtinHTTPRequestInstanceMethods, false)

	httpRequestClass = requestClass
	return requestClass
}

func initResponseClass(vm *VM, hc *RClass) *RClass {
	responseClass := vm.initializeClass("Response", false)
	hc.setClassConstant(responseClass)
	builtinHTTPResponseInstanceMethods := []*BuiltInMethodObject{}

	responseClass.setBuiltInMethods(builtinHTTPResponseInstanceMethods, false)

	httpResponseClass = responseClass
	return responseClass
}

func initClientClass(vm *VM, hc *RClass) *RClass {
	clientClass := vm.initializeClass("Client", false)
	hc.setClassConstant(clientClass)

	clientClass.setBuiltInMethods(builtinHTTPClientClassMethods(), false)

	httpClientClass = clientClass
	return clientClass
}

func builtinHTTPClassMethods() []*BuiltInMethodObject {
	return []*BuiltInMethodObject{
=======
// Class methods --------------------------------------------------------
func builtinHTTPClassMethods() []*BuiltinMethodObject {
	return []*BuiltinMethodObject{
>>>>>>> e56781c6
		{
			// Sends a GET request to the target and returns the HTTP response as a string.
			Name: "get",
			Fn: func(receiver Object) builtinMethodBody {
				return func(t *thread, args []Object, blockFrame *callFrame) Object {
					arg0, ok := args[0].(*StringObject)
					if !ok {
						return t.vm.initErrorObject(errors.ArgumentError, "Argument 0 must be a string")
					}

					uri, err := url.Parse(arg0.value)

					if len(args) > 1 {
						var arr []string

						for _, v := range args[1:] {
							argn, ok := v.(*StringObject)
							if !ok {
								return t.vm.initErrorObject(errors.ArgumentError, "Splat arguments must be a string")
							}
							arr = append(arr, argn.value)
						}

						uri.Path = path.Join(arr...)
					}

					resp, err := http.Get(uri.String())
					if err != nil {
						return t.vm.initErrorObject(errors.InternalError, err.Error())
					}

					if resp.StatusCode != http.StatusOK {
						return t.vm.initErrorObject(errors.InternalError, resp.Status)
					}

					content, err := ioutil.ReadAll(resp.Body)
					resp.Body.Close()

					if err != nil {
						return t.vm.initErrorObject(errors.InternalError, err.Error())
					}

					return t.vm.initStringObject(string(content))
				}
			},
		}, {
			// Sends a POST request to the target with type header and body. Returns the HTTP response as a string.
			Name: "post",
			Fn: func(receiver Object) builtinMethodBody {
				return func(t *thread, args []Object, blockFrame *callFrame) Object {
					if len(args) != 3 {
						return t.vm.initErrorObject(errors.ArgumentError, "Expect 3 arguments. got=%v", strconv.Itoa(len(args)))
					}

					arg0, ok := args[0].(*StringObject)
					if !ok {
						return t.vm.initErrorObject(errors.ArgumentError, "Argument 0 must be a string")
					}
					host := arg0.value

					arg1, ok := args[1].(*StringObject)
					if !ok {
						return t.vm.initErrorObject(errors.ArgumentError, "Argument 1 must be a string")
					}
					contentType := arg1.value

					arg2, ok := args[2].(*StringObject)
					if !ok {
						return t.vm.initErrorObject(errors.ArgumentError, "Argument 2 must be a string")
					}
					body := arg2.value

					resp, err := http.Post(host, contentType, strings.NewReader(body))
					if err != nil {
						return t.vm.initErrorObject(errors.InternalError, err.Error())
					}
					if resp.StatusCode != http.StatusOK {
						return t.vm.initErrorObject(errors.InternalError, resp.Status)
					}

					content, err := ioutil.ReadAll(resp.Body)
					resp.Body.Close()

					if err != nil {
						return t.vm.initErrorObject(errors.InternalError, err.Error())
					}

					return t.vm.initStringObject(string(content))
				}
			},
		}, {
			// Sends a HEAD request to the target with type header and body. Returns the HTTP response as a string.
			Name: "head",
			Fn: func(receiver Object) builtinMethodBody {
				return func(t *thread, args []Object, blockFrame *callFrame) Object {
					if len(args) != 1 {
						return t.vm.initErrorObject(errors.ArgumentError, "Expect 1 arguments. got=%v", strconv.Itoa(len(args)))
					}

					host, ok := args[0].(*StringObject)
					if !ok {
						return t.vm.initErrorObject(errors.ArgumentError, "Argument 0 must be a string")
					}

					_, err := http.Head(host.value)
					if err != nil {
						return t.vm.initErrorObject(errors.InternalError, err.Error())
					}

					//TODO: make return value a map of headers
					return t.vm.initStringObject("")
				}
			},
		},
	}
}

// Internal functions ===================================================

// Functions for initialization -----------------------------------------

func initHTTPClass(vm *VM) {
	net := vm.loadConstant("Net", true)
	http := vm.initializeClass("HTTP", false)
	http.setBuiltinMethods(builtinHTTPClassMethods(), true)
	initRequestClass(vm, http)
	initResponseClass(vm, http)

	net.setClassConstant(http)

	// Use Goby code to extend request and response classes.
	vm.execGobyLib("net/http/response.gb")
	vm.execGobyLib("net/http/request.gb")
}

func initRequestClass(vm *VM, hc *RClass) *RClass {
	requestClass := vm.initializeClass("Request", false)
	hc.setClassConstant(requestClass)
	builtinHTTPRequestInstanceMethods := []*BuiltinMethodObject{}

	requestClass.setBuiltinMethods(builtinHTTPRequestInstanceMethods, false)

	httpRequestClass = requestClass
	return requestClass
}

func initResponseClass(vm *VM, hc *RClass) *RClass {
	responseClass := vm.initializeClass("Response", false)
	hc.setClassConstant(responseClass)
	builtinHTTPResponseInstanceMethods := []*BuiltinMethodObject{}

	responseClass.setBuiltinMethods(builtinHTTPResponseInstanceMethods, false)

	httpResponseClass = responseClass
	return responseClass
}<|MERGE_RESOLUTION|>--- conflicted
+++ resolved
@@ -17,61 +17,9 @@
 	httpClientClass   *RClass
 )
 
-<<<<<<< HEAD
-func initHTTPClass(vm *VM) {
-	net := vm.loadConstant("Net", true)
-	http := vm.initializeClass("HTTP", false)
-	http.setBuiltInMethods(builtinHTTPClassMethods(), true)
-	initRequestClass(vm, http)
-	initResponseClass(vm, http)
-	initClientClass(vm, http)
-
-	net.setClassConstant(http)
-
-	// Use Goby code to extend request and response classes.
-	vm.execGobyLib("net/http/response.gb")
-	vm.execGobyLib("net/http/request.gb")
-}
-
-func initRequestClass(vm *VM, hc *RClass) *RClass {
-	requestClass := vm.initializeClass("Request", false)
-	hc.setClassConstant(requestClass)
-	builtinHTTPRequestInstanceMethods := []*BuiltInMethodObject{}
-
-	requestClass.setBuiltInMethods(builtinHTTPRequestInstanceMethods, false)
-
-	httpRequestClass = requestClass
-	return requestClass
-}
-
-func initResponseClass(vm *VM, hc *RClass) *RClass {
-	responseClass := vm.initializeClass("Response", false)
-	hc.setClassConstant(responseClass)
-	builtinHTTPResponseInstanceMethods := []*BuiltInMethodObject{}
-
-	responseClass.setBuiltInMethods(builtinHTTPResponseInstanceMethods, false)
-
-	httpResponseClass = responseClass
-	return responseClass
-}
-
-func initClientClass(vm *VM, hc *RClass) *RClass {
-	clientClass := vm.initializeClass("Client", false)
-	hc.setClassConstant(clientClass)
-
-	clientClass.setBuiltInMethods(builtinHTTPClientClassMethods(), false)
-
-	httpClientClass = clientClass
-	return clientClass
-}
-
-func builtinHTTPClassMethods() []*BuiltInMethodObject {
-	return []*BuiltInMethodObject{
-=======
 // Class methods --------------------------------------------------------
 func builtinHTTPClassMethods() []*BuiltinMethodObject {
 	return []*BuiltinMethodObject{
->>>>>>> e56781c6
 		{
 			// Sends a GET request to the target and returns the HTTP response as a string.
 			Name: "get",
@@ -227,4 +175,14 @@
 
 	httpResponseClass = responseClass
 	return responseClass
+}
+
+func initClientClass(vm *VM, hc *RClass) *RClass {
+	clientClass := vm.initializeClass("Client", false)
+	hc.setClassConstant(clientClass)
+
+	clientClass.setBuiltinMethods(builtinHTTPClientClassMethods(), false)
+
+	httpClientClass = clientClass
+	return clientClass
 }