--- conflicted
+++ resolved
@@ -29,11 +29,7 @@
 	constants             map[string]*Pointer
 	scope                 *RClass
 	inheritsMethodMissing bool
-<<<<<<< HEAD
 	*baseObj
-=======
-	*BaseObj
->>>>>>> e389ed39
 }
 
 var externalClasses = map[string][]ClassLoader{}
@@ -576,7 +572,6 @@
 		},
 		{
 			Name: "inherits_method_missing",
-<<<<<<< HEAD
 			Fn: func(receiver Object, sourceLine int) builtinMethodBody {
 				return func(t *Thread, args []Object, blockFrame *normalCallFrame) Object {
 					var class *RClass
@@ -609,8 +604,6 @@
 			// @param class [Class] Receiver
 			// @return [String] Converted receiver name
 			Name: "name",
-=======
->>>>>>> e389ed39
 			Fn: func(receiver Object, sourceLine int) builtinMethodBody {
 				return func(t *Thread, args []Object, blockFrame *normalCallFrame) Object {
 					var class *RClass
@@ -626,7 +619,6 @@
 						class = r.SingletonClass()
 					}
 
-<<<<<<< HEAD
 					name := n.ReturnName()
 					nameString := t.vm.InitStringObject(name)
 					return nameString
@@ -634,44 +626,6 @@
 			},
 		},
 		{
-=======
-					class.inheritsMethodMissing = true
-
-					return class
-				}
-			},
-		},
-		{
-			// Returns the name of the class (receiver).
-			//
-			// ```ruby
-			// puts(Array.name)  # => Array
-			// puts(Class.name)  # => Class
-			// puts(Object.name) # => Object
-			// ```
-			// @param class [Class] Receiver
-			// @return [String] Converted receiver name
-			Name: "name",
-			Fn: func(receiver Object, sourceLine int) builtinMethodBody {
-				return func(t *Thread, args []Object, blockFrame *normalCallFrame) Object {
-					if len(args) != 0 {
-						return t.vm.InitErrorObject(errors.ArgumentError, sourceLine, "Expect 0 argument. got: %d", len(args))
-					}
-
-					n, ok := receiver.(*RClass)
-
-					if !ok {
-						return t.vm.InitErrorObject(errors.UndefinedMethodError, sourceLine, "Undefined Method '%s' for %s", "#name", receiver.ToString())
-					}
-
-					name := n.ReturnName()
-					nameString := t.vm.InitStringObject(name)
-					return nameString
-				}
-			},
-		},
-		{
->>>>>>> e389ed39
 			// A predicate class method that returns `true` if the object has an ability to respond to the method, otherwise `false`.
 			// Note that signs like `+` or `?` should be String literal.
 			//
@@ -1510,11 +1464,7 @@
 			Name: "to_s",
 			Fn: func(receiver Object, sourceLine int) builtinMethodBody {
 				return func(t *Thread, args []Object, blockFrame *normalCallFrame) Object {
-<<<<<<< HEAD
 					return t.vm.InitStringObject(receiver.toString())
-=======
-					return t.vm.InitStringObject(receiver.ToString())
->>>>>>> e389ed39
 				}
 			},
 		},
@@ -1572,11 +1522,7 @@
 		Name:      classes.ModuleClass,
 		Methods:   newEnvironment(),
 		constants: make(map[string]*Pointer),
-<<<<<<< HEAD
 		baseObj:   &baseObj{},
-=======
-		BaseObj:   &BaseObj{},
->>>>>>> e389ed39
 	}
 
 	moduleSingletonClass := &RClass{
@@ -1584,11 +1530,7 @@
 		Methods:     newEnvironment(),
 		constants:   make(map[string]*Pointer),
 		isModule:    false,
-<<<<<<< HEAD
 		baseObj:     &baseObj{class: classClass, InstanceVariables: newEnvironment()},
-=======
-		BaseObj:     &BaseObj{class: classClass, InstanceVariables: newEnvironment()},
->>>>>>> e389ed39
 		isSingleton: true,
 	}
 
