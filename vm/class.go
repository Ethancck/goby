package vm

import (
	"fmt"
	"os"
	"path"
	"reflect"
	"sync"
	"time"

	"sort"

	"github.com/goby-lang/goby/vm/classes"
	"github.com/goby-lang/goby/vm/errors"
)

// RClass represents normal (not built in) class object
type RClass struct {
	// Name is the class's name
	Name string
	// Methods contains its instances' methods
	Methods *environment
	// pseudoSuperClass points to the class it inherits
	pseudoSuperClass *RClass
	// This is the class where we should looking for a method.
	// It can be normal class, singleton class or a module.
	superClass *RClass
	// Class points to this class's class, which should be ClassClass
	isSingleton           bool
	isModule              bool
	constants             map[string]*Pointer
	scope                 *RClass
	inheritsMethodMissing bool
	*BaseObj
}

var externalClasses = map[string][]ClassLoader{}
var externalClassLock sync.Mutex

// RegisterExternalClass will add the given class to the global registery of available classes
func RegisterExternalClass(path string, c ...ClassLoader) {
	externalClassLock.Lock()
	externalClasses[path] = c
	externalClassLock.Unlock()
}

// ClassLoader can be registerd with a vm so that it can load this library at vm creation
type ClassLoader = func(*VM) error

func buildMethods(m map[string]Method) []*BuiltinMethodObject {
	out := make([]*BuiltinMethodObject, len(m))
	var i int
	for k, v := range m {
		out[i] = ExternalBuiltinMethod(k, v)
		i++
	}
	return out
}

// ExternalClass helps define external go classes
func ExternalClass(name, path string, classMethods, instanceMethods map[string]Method) ClassLoader {
	return func(v *VM) error {
		pg := v.initializeClass(name)
		pg.setBuiltinMethods(buildMethods(classMethods), true)
		pg.setBuiltinMethods(buildMethods(instanceMethods), false)
		v.objectClass.setClassConstant(pg)

		if path == "" {
			return nil
		}

		return v.mainThread.execGobyLib(path)
	}
}

// Class's class methods
var builtinClassCommonClassMethods = []*BuiltinMethodObject{
	{
		// Creates and returns a new anonymous class from a receiver.
		// You can use any classes you defined as the receiver:
		//
		// ```ruby
		// class Foo
		// end
		// a = Foo.new
		// ```
		//
		// Note that the built-in classes such as String are not open for creating instances
		// and you can't call `new` against them.
		//
		// ```ruby
		// a = String.new # => error
		// ```
		// @param class [Class] Receiver
		// @return [Object] Created object
		Name: "new",
		Fn: func(receiver Object, sourceLine int, t *Thread, args []Object, blockFrame *normalCallFrame) Object {
			class, ok := receiver.(*RClass)

			if !ok {
				return t.vm.InitNoMethodError(sourceLine, "new", receiver)
			}

			instance := class.initializeInstance()
			initMethod := class.lookupMethod("initialize")

			if initMethod != nil {
				instance.InitializeMethod = initMethod.(*MethodObject)
			}

			return instance
		},
	},
}

// Class methods --------------------------------------------------------
var builtinModuleCommonClassMethods = []*BuiltinMethodObject{
	{
		// Returns an array that contains ancestor classes/modules of the receiver,
		// left to right.
		//
		// ```ruby
		// String.ancestors #=> [String, Object]
		//
		// module Foo
		//   def bar
		//     42
		//   end
		// end
		//
		// class Bar
		//   include Foo
		// end
		//
		// Bar.ancestors
		// #=> [Bar, Foo, Object]
		//
		// # you need `#singleton_class` to show the 'extended' modules
		// class Baz
		//   extend Foo
		// end
		//
		// Baz.singleton_class.ancestors
		// #=> [#<Class:Baz>, Foo, #<Class:Object>, Class, Object]
		// Baz.ancestors          # Foo is hidden
		// #=> [Baz, Object]
		// ```
		//
		// @param class [Class] Receiver
		// @return [Array]
		Name: "ancestors",
		Fn: func(receiver Object, sourceLine int, t *Thread, args []Object, blockFrame *normalCallFrame) Object {
			c, ok := receiver.(*RClass)

			if !ok {
				return t.vm.InitNoMethodError(sourceLine, "#ancestors", receiver)
			}

			a := c.ancestors()
			ancestors := make([]Object, len(a))
			for i := range a {
				ancestors[i] = a[i]
			}
			return t.vm.InitArrayObject(ancestors)
		},
	},
	{
		// Returns true if self is an ancestor of another class/module.
		//
		// ```ruby
		// Object > Array #=> true
		// Array > Object #=> false
		// Object > Object #=> false
		// ```
		//
		// @param module [Class]
		// @return [Boolean, Null]
		Name: ">",
		Fn: func(receiver Object, sourceLine int, t *Thread, args []Object, blockFrame *normalCallFrame) Object {
			c, ok := receiver.(*RClass)

			if !ok {
				return t.vm.InitNoMethodError(sourceLine, "#>", receiver)
			}

			module, ok := args[0].(*RClass)

			if !ok {
				return t.vm.InitErrorObject(errors.TypeError, sourceLine, errors.WrongArgumentTypeFormat, "a module", args[0].Class().Name)
			}

			if c == module {
				return FALSE
			}

			if module.alreadyInherit(c) {
				return TRUE
			}

			if c.alreadyInherit(module) {
				return FALSE
			}
			return NULL
		},
	},
	{
		// Returns true if self is an ancestor or same class/module of another.
		//
		// ```ruby
		// Object >= Array #=> true
		// Array >= Object #=> false
		// Object >= Object #=> true
		// ```
		//
		// @param module [Class]
		// @return [Boolean, Null]
		Name: ">=",
		Fn: func(receiver Object, sourceLine int, t *Thread, args []Object, blockFrame *normalCallFrame) Object {
			c, ok := receiver.(*RClass)

			if !ok {
				return t.vm.InitNoMethodError(sourceLine, "#>=", receiver)
			}

			module, ok := args[0].(*RClass)

			if !ok {
				return t.vm.InitErrorObject(errors.TypeError, sourceLine, errors.WrongArgumentTypeFormat, "a module", args[0].Class().Name)
			}

			if c == module {
				return TRUE
			}

			if module.alreadyInherit(c) {
				return TRUE
			}

			if c.alreadyInherit(module) {
				return FALSE
			}
			return NULL
		},
	},
	{
		// Returns true if another class/module is an ancestor of self.
		//
		// ```ruby
		// Object < Array #=> false
		// Array < Object #=> true
		// Object < Object #=> false
		// ```
		//
		// @param module [Class]
		// @return [Boolean, Null]
		Name: "<",
		Fn: func(receiver Object, sourceLine int, t *Thread, args []Object, blockFrame *normalCallFrame) Object {
			c, ok := receiver.(*RClass)

			if !ok {
				return t.vm.InitNoMethodError(sourceLine, "#<", receiver)
			}

			module, ok := args[0].(*RClass)

			if !ok {
				return t.vm.InitErrorObject(errors.TypeError, sourceLine, errors.WrongArgumentTypeFormat, "a module", args[0].Class().Name)
			}

			if c == module {
				return FALSE
			}

			if module.alreadyInherit(c) {
				return FALSE
			}

			if c.alreadyInherit(module) {
				return TRUE
			}
			return NULL
		},
	},
	{
		// Returns true if another is an ancestor or same class/module of self.
		//
		// ```ruby
		// Object <= Array #=> false
		// Array <= Object #=> true
		// Object <= Object #=> true
		// ```
		//
		// @param module [Class]
		// @return [Boolean, Null]
		Name: "<=",
		Fn: func(receiver Object, sourceLine int, t *Thread, args []Object, blockFrame *normalCallFrame) Object {
			c, ok := receiver.(*RClass)

			if !ok {
				return t.vm.InitNoMethodError(sourceLine, "#<=", receiver)
			}

			module, ok := args[0].(*RClass)

			if !ok {
				return t.vm.InitErrorObject(errors.TypeError, sourceLine, errors.WrongArgumentTypeFormat, "a module", args[0].Class().Name)
			}

			if c == module {
				return TRUE
			}

			if module.alreadyInherit(c) {
				return FALSE
			}

			if c.alreadyInherit(module) {
				return TRUE
			}
			return NULL
		},
	},
	{
		// Creates instance variables and corresponding methods that return the value of
		// each instance variable and assign an argument to each instance variable.
		// Only string literal can be used for now.
		//
		// ```ruby
		// class Foo
		//   attr_accessor("bar", "buz")
		// end
		// ```
		// is equivalent to:
		//
		// ```ruby
		// class Foo
		//   def bar
		//     @bar
		//   end
		//   def buz
		//     @buz
		//   end
		//   def bar=(val)
		//     @bar = val
		//   end
		//   def buz=(val)
		//     @buz = val
		//   end
		// end
		// ```
		//
		// @param *args [String] One or more quoted method names for 'getter/setter'
		// @return [Null]
		Name: "attr_accessor",
		Fn: func(receiver Object, sourceLine int, t *Thread, args []Object, blockFrame *normalCallFrame) Object {
			r := receiver.(*RClass)
			r.setAttrAccessor(args)

			return r
		},
	},
	{
		// Creates instance variables and corresponding methods that return the value of each
		// instance variable.
		//
		// Only string literal can be used for now.
		//
		// ```ruby
		// class Foo
		//   attr_reader("bar", "buz")
		// end
		// ```
		// is equivalent to:
		//
		// ```ruby
		// class Foo
		//   def bar
		//     @bar
		//   end
		//   def buz
		//     @buz
		//   end
		// end
		// ```
		//
		// @param *args [String] One or more quoted method names for 'getter'
		// @return [Null]
		Name: "attr_reader",
		Fn: func(receiver Object, sourceLine int, t *Thread, args []Object, blockFrame *normalCallFrame) Object {
			r := receiver.(*RClass)
			r.setAttrReader(args)

			return r
		},
	},
	{
		// Creates instance variables and corresponding methods that assign an argument to each
		// instance variable. No return value.
		//
		// Only string literal can be used for now.
		//
		// ```ruby
		// class Foo
		//   attr_writer("bar", "buz")
		// end
		// ```
		// is equivalent to:
		//
		// ```ruby
		// class Foo
		//   def bar=(val)
		//     @bar = val
		//   end
		//   def buz=(val)
		//     @buz = val
		//   end
		// end
		// ```
		//
		// @param *args [String] One or more quoted method names for 'setter'
		// @return [Null]
		Name: "attr_writer",
		Fn: func(receiver Object, sourceLine int, t *Thread, args []Object, blockFrame *normalCallFrame) Object {
			r := receiver.(*RClass)
			r.setAttrWriter(args)

			return r
		},
	},
	{
		Name: "constants",
		Fn: func(receiver Object, sourceLine int, t *Thread, args []Object, blockFrame *normalCallFrame) Object {
			var constantNames []string
			var objs []Object
			r := receiver.(*RClass)

			for n := range r.constants {
				constantNames = append(constantNames, n)
			}
			sort.Strings(constantNames)

			for _, cn := range constantNames {
				objs = append(objs, t.vm.InitStringObject(cn))
			}

			return t.vm.InitArrayObject(objs)

		},
	},
	// Inserts a module as a singleton class to make the module's methods class methods.
	// You can see the extended module by using `singleton_class.ancestors`
	//
	// ```ruby
	// String.ancestors #=> [String, Object]
	//
	// module Foo
	//   def bar
	//     42
	//   end
	// end
	//
	// class Bar
	//   extend Foo
	// end
	//
	// Bar.bar   #=> 42
	//
	// Bar.singleton_class.ancestors
	// #=> [#<Class:Bar>, Foo, #<Class:Object>, Class, Object]
	//
	// Bar.ancestors           # Foo is hidden
	// #=> [Bar, Object]
	// ```
	//
	// @param module [Class] Module name to extend
	// @return [Null]
	{
		Name: "extend",
		Fn: func(receiver Object, sourceLine int, t *Thread, args []Object, blockFrame *normalCallFrame) Object {
			var class *RClass
			module, ok := args[0].(*RClass)

			if !ok || !module.isModule {
				return t.vm.InitErrorObject(errors.TypeError, sourceLine, errors.WrongArgumentTypeFormat, "a module", args[0].Class().Name)
			}

			class = receiver.SingletonClass()

			if class.alreadyInherit(module) {
				return class
			}

			module.superClass = class.superClass
			class.superClass = module

			return class
		},
	},
	{
		// Includes a module for mixin, which inherits only methods and constants from the module.
		// The included module is inserted into the path of the inheritance tree, between the class
		// and the superclass so that the methods of the module is prioritized to superclasses.
		//
		// The order of `include` affects: the modules that included later are prioritized.
		// If multiple modules include the same methods, the method will only come from
		// the last included module.
		//
		// ```ruby
		// module Foo
		//   def ten
		//     10
		//   end
		// end
		//
		// module Bar
		//   def ten
		//     "ten"
		//   end
		// end
		//
		// class Baz
		//   include(Foo)
		//   include(Bar) # method `ten` is only included from this module
		// end
		//
		// Baz.ancestors
		// [Baz, Bar, Foo, Object]   # Bar is prioritized to Foo
		//
		// a = Baz.new
		// puts(a.ten) # => ten      # overridden
		// ```
		//
		// **Note**:
		//
		// You cannot use string literal, or pass two or more arguments to `include`.
		//
		// ```ruby
		//   include("Foo")    # => error
		//   include(Foo, Bar) # => error
		// ```
		//
		// @param module [Class] Module name to include
		// @return [Null]
		Name: "include",
		Fn: func(receiver Object, sourceLine int, t *Thread, args []Object, blockFrame *normalCallFrame) Object {
			var class *RClass
			module, ok := args[0].(*RClass)

			if !ok || !module.isModule {
				return t.vm.InitErrorObject(errors.TypeError, sourceLine, errors.WrongArgumentTypeFormat, "a module", args[0].Class().Name)
			}

			switch r := receiver.(type) {
			case *RClass:
				class = r
			default:
				class = r.SingletonClass()
			}

			if class.alreadyInherit(module) {
				return class
			}

			module.superClass = class.superClass
			class.superClass = module

			return class
		},
	},
	// Activates `method_missing` method in ancestor class.
	// You need to call the method when you are trying to use a user-defined `method_missing` in one of the ancestor classes.
	// This makes `method_missing` safer and more trackable.
	//
	// ```ruby
	// class Foo
	//   def method_missing(name)
	//     10
	//   end
	// end
	//
	// class Bar < Foo
	// end
	//
	// Bar.new.bar #=> NoMethodError
	// ```
	//
	// ```ruby
	// class Foo
	//   def method_missing(name)
	//     10
	//   end
	// end
	//
	// class Bar < Foo
	//   inherits_method_missing     # needs this for activation
	// end
	//
	// Bar.new.bar #=> 10
	// ```
	//
	// @return [Class]
	{
		Name: "inherits_method_missing",
		Fn: func(receiver Object, sourceLine int, t *Thread, args []Object, blockFrame *normalCallFrame) Object {
			var class *RClass

			if len(args) != 0 {
				return t.vm.InitErrorObject(errors.ArgumentError, sourceLine, errors.WrongNumberOfArgument, 0, len(args))
			}

			switch r := receiver.(type) {
			case *RClass:
				class = r
			default:
				class = r.SingletonClass()
			}

			class.inheritsMethodMissing = true

			return class
		},
	},
	{
		// Returns the name of the class (receiver).
		//
		// ```ruby
		// puts(Array.name)  # => Array
		// puts(Class.name)  # => Class
		// puts(Object.name) # => Object
		// ```
		// @param class [Class] Receiver
		// @return [String] Converted receiver name
		Name: "name",
		Fn: func(receiver Object, sourceLine int, t *Thread, args []Object, blockFrame *normalCallFrame) Object {
			if len(args) != 0 {
				return t.vm.InitErrorObject(errors.ArgumentError, sourceLine, errors.WrongNumberOfArgument, 0, len(args))
			}

			n, ok := receiver.(*RClass)

			if !ok {
				return t.vm.InitNoMethodError(sourceLine, "#name", receiver)
			}

			name := n.ReturnName()
			nameString := t.vm.InitStringObject(name)
			return nameString
		},
	},
	{
		// A predicate class method that returns `true` if the object has an ability to respond to the method, otherwise `false`.
		// Note that signs like `+` or `?` should be String literal.
		//
		// ```ruby
		// Class.respond_to? "respond_to?"            #=> true
		// Class.respond_to? :numerator        #=> false
		// ```
		//
		// @param [String]
		// @return [Boolean]
		Name: "respond_to?",
		Fn: func(receiver Object, sourceLine int, t *Thread, args []Object, blockFrame *normalCallFrame) Object {
			if len(args) != 1 {
				return t.vm.InitErrorObject(errors.ArgumentError, sourceLine, errors.WrongNumberOfArgument, 1, len(args))
			}

			arg, ok := args[0].(*StringObject)
			if !ok {
				return t.vm.InitErrorObject(errors.TypeError, sourceLine, errors.WrongArgumentTypeFormat, classes.StringClass, arg.Class().Name)
			}

			r := receiver
			if r.findMethod(arg.value) == nil {
				return FALSE
			}
			return TRUE
		},
	},
	{
		// Returns the superclass object of the receiver.
		//
		// ```ruby
		// puts(Array.superclass)  # => <Class:Object>
		// puts(String.superclass) # => <Class:Object>
		//
		// class Foo;end
		// class Bar < Foo
		// end
		// puts(Foo.superclass)    # => <Class:Object>
		// puts(Bar.superclass)    # => <Class:Foo>
		// ```
		//
		// **Note**: the following is not supported:
		//
		// - Class class
		//
		// - Object class
		//
		// - instance objects or object literals
		//
		// ```ruby
		// puts("string".superclass) # => error
		// puts(Class.superclass)    # => error
		// puts(Object.superclass)   # => error
		// ```
		// @param class [Class] Receiver
		// @return [Object] Superclass object of the receiver
		Name: "superclass",
		Fn: func(receiver Object, sourceLine int, t *Thread, args []Object, blockFrame *normalCallFrame) Object {
			if len(args) != 0 {
				return t.vm.InitErrorObject(errors.ArgumentError, sourceLine, errors.WrongNumberOfArgument, 0, len(args))
			}

			c, ok := receiver.(*RClass)

			if !ok {
				return t.vm.InitNoMethodError(sourceLine, "#superclass", receiver)
			}

			superClass := c.returnSuperClass()

			if superClass == nil {
				return NULL
			}

			return superClass
		},
	},
}

// Instance methods -----------------------------------------------------
var builtinClassCommonInstanceMethods = []*BuiltinMethodObject{
	{
		// General method for comparing equalty of the objects
		//
		// ```ruby
		// 123 == 123   # => true
		// 123 == "123" # => false
		//
		// # Hash will not concern about the key-value pair order
		// { a: 1, b: 2 } == { a: 1, b: 2 } # => true
		// { a: 1, b: 2 } == { b: 2, a: 1 } # => true
		//
		// # Hash key will be override if the key duplicated
		// { a: 1, b: 2 } == { a: 2, b: 2, a: 1 } # => true
		// { a: 1, b: 2 } == { a: 1, b: 2, a: 2 } # => false
		//
		// # Array will concern about the order of the elements
		// [1, 2, 3] == [1, 2, 3] # => true
		// [1, 2, 3] == [3, 2, 1] # => false
		// ```
		//
		// @return [@boolean]
		Name: "==",
		Fn: func(receiver Object, sourceLine int, t *Thread, args []Object, blockFrame *normalCallFrame) Object {
			className := receiver.Class().Name
			compareClassName := args[0].Class().Name

			if className == compareClassName && reflect.DeepEqual(receiver, args[0]) {
				return TRUE
			}
			return FALSE
		},
	},
	{
		// Inverts the boolean value. Any objects other than `nil` and `false` are `true`, thus returns `false`.
		//
		// ```ruby
		// !true  # => false
		// !false # => true
		// !nil   # => true
		// !555   # => false
		// ```
		//
		// @param object [Object] object that return boolean value to invert
		// @return [Object] Inverted boolean value
		Name: "!",
		Fn: func(receiver Object, sourceLine int, t *Thread, args []Object, blockFrame *normalCallFrame) Object {

			rightValue, ok := receiver.(*BooleanObject)
			if !ok {
				return FALSE
			}

			if rightValue.value {
				return FALSE
			}
			return TRUE

		},
	},
	{
		// General method for comparing inequality of the objects
		//
		// ```ruby
		// 123 != 123   # => false
		// 123 != "123" # => true
		//
		// # Hash will not concern about the key-value pair order
		// { a: 1, b: 2 } != { a: 1, b: 2 } # => false
		// { a: 1, b: 2 } != { b: 2, a: 1 } # => false
		//
		// # Hash key will be override if the key duplicated
		// { a: 1, b: 2 } != { a: 2, b: 2, a: 1 } # => false
		// { a: 1, b: 2 } != { a: 1, b: 2, a: 2 } # => true
		//
		// # Array will concern about the order of the elements
		// [1, 2, 3] != [1, 2, 3] # => false
		// [1, 2, 3] != [3, 2, 1] # => true
		// ```
		//
		// @return [Boolean]
		Name: "!=",
		Fn: func(receiver Object, sourceLine int, t *Thread, args []Object, blockFrame *normalCallFrame) Object {
			className := receiver.Class().Name
			compareClassName := args[0].Class().Name

			if className == compareClassName && reflect.DeepEqual(receiver, args[0]) {
				return FALSE
			}
			return TRUE
		},
	},
	{
		// Returns true if a block is given in the current context and `yield` is ready to call.
		//
		// **Note:** The method name does not end with '?' because the sign is unavailable in Goby for now.
		//
		// ```ruby
		// class File
		//   def self.open(filename, mode, perm)
		//     file = new(filename, mode, perm)
		//
		//     if block_given?
		//       yield(file)
		//     end
		//
		//     file.close
		//   end
		// end
		// ```
		//
		// @param n/a []
		// @return [Boolean] true/false
		Name: "block_given?",
		Fn: func(receiver Object, sourceLine int, t *Thread, args []Object, blockFrame *normalCallFrame) Object {
			cf := t.callFrameStack.callFrames[t.callFrameStack.pointer-2]

			if cf.BlockFrame() == nil {
				return FALSE
			}

			return TRUE

		},
	},
	{
		// Returns the class of the object. Receiver cannot be omitted.
		//
		// FYI: You can convert the class into String with `#name`.
		//
		// ```ruby
		// puts(100.class)         # => <Class:Integer>
		// puts(100.class.name)    # => Integer
		// puts("123".class)       # => <Class:String>
		// puts("123".class.name)  # => String
		// ```
		//
		// @param object [Object] Receiver (required)
		// @return [Class] The class of the receiver
		Name: "class",
		Fn: func(receiver Object, sourceLine int, t *Thread, args []Object, blockFrame *normalCallFrame) Object {
			return receiver.Class()

		},
	},
	// Exits from the interpreter, returning the specified exit code (if any).
	//
	// The method itself formally returns nil, although it's not usable.
	//
	// ```ruby
	// exit                    # exits with status code 0
	// exit(1)                 # exits with status code 1
	// ```
	//
	// @param [Integer] exit code (optional), defaults to 0
	// @return nil
	{
		Name: "exit",
		Fn: func(receiver Object, sourceLine int, t *Thread, args []Object, blockFrame *normalCallFrame) Object {
			aLen := len(args)
			switch aLen {
			case 0:
				os.Exit(0)
			case 1:
				exitCode, ok := args[0].(*IntegerObject)

				if !ok {
					return t.vm.InitErrorObject(errors.TypeError, sourceLine, errors.WrongArgumentTypeFormat, classes.IntegerClass, args[0].Class().Name)
				}

				os.Exit(exitCode.value)
			default:
				return t.vm.InitErrorObject(errors.ArgumentError, sourceLine, errors.WrongNumberOfArgumentLess, 1, aLen)
			}

			return NULL

		},
	},
	{
		// Returns true if Object class is equal to the input argument class
		//
		// ```ruby
		// "Hello".is_a?(String)            # => true
		// 123.is_a?(Integer)               # => true
		// [1, true, "String"].is_a?(Array) # => true
		// { a: 1, b: 2 }.is_a?(Hash)       # => true
		// "Hello".is_a?(Integer)           # => false
		// 123.is_a?(Range)                 # => false
		// (2..4).is_a?(Hash)               # => false
		// nil.is_a?(Integer)               # => false
		// ```
		//
		// @param n/a []
		// @return [Boolean]
		Name: "is_a?",
		Fn: func(receiver Object, sourceLine int, t *Thread, args []Object, blockFrame *normalCallFrame) Object {
			if len(args) != 1 {
				return t.vm.InitErrorObject(errors.ArgumentError, sourceLine, errors.WrongNumberOfArgument, 1, len(args))
			}

			c := args[0]
			gobyClass, ok := c.(*RClass)

			if !ok {
				return t.vm.InitErrorObject(errors.TypeError, sourceLine, errors.WrongArgumentTypeFormat, classes.ClassClass, c.Class().Name)
			}

			receiverClass := receiver.Class()

			for {
				if receiverClass.Name == gobyClass.Name {
					return TRUE
				}

				if receiverClass.Name == classes.ObjectClass {
					break
				}

				receiverClass = receiverClass.superClass
			}
			return FALSE
		},
	},
	// Checks if the class of the instance has been activated with `inherits_method_missing`.
	//
	// ```ruby
	// class Bar
	//   inherits_method_missing
	// end
	//
	// Bar.new.inherits_method_missing?  #=> true
	// ```
	//
	// @return [Boolean]
	{
		Name: "inherits_method_missing?",
		Fn: func(receiver Object, sourceLine int, t *Thread, args []Object, blockFrame *normalCallFrame) Object {
			if len(args) != 0 {
				return t.vm.InitErrorObject(errors.ArgumentError, sourceLine, errors.WrongNumberOfArgument, 0, len(args))
			}

			if receiver.Class().inheritsMethodMissing {
				return TRUE
			}

			return FALSE

		},
	},
	// Evaluates the given block or Block object.
	// The evaluation is performed within the context of the receiver.
	//
	// The variable `self` in the block or the Block object is set to the receiver
	// while the code is executing, which allows the code access to the receiver's
	// instance variables and private methods.
	//
	// No other arguments can be taken.
	//
	// ```ruby
	// string = "String"
	// string.instance_eval do
	//   def new_method
	//     self.reverse
	//   end
	// end
	// string.new_method  #=> "gnirtS"
	// ```
	//
	// ```ruby
	// block = Block.new do
	//   def new_method
	//     self.reverse
	//   end
	// end
	// string = "String"
	// string.instance_eval(block)
	//
	// string.new_method  #=> "gnirtS"
	// ```
	//
	// @param block [Block]
	// @return [Object]
	{
		Name: "instance_eval",
		Fn: func(receiver Object, sourceLine int, t *Thread, args []Object, blockFrame *normalCallFrame) Object {
			aLen := len(args)
			switch aLen {
			case 0:
			case 1:
				if args[0].Class().Name == classes.BlockClass {
					blockObj := args[0].(*BlockObject)
					blockFrame = newNormalCallFrame(blockObj.instructionSet, blockObj.instructionSet.filename, sourceLine)
					blockFrame.ep = blockObj.ep
					blockFrame.self = receiver
					blockFrame.isBlock = true
				} else {
					return t.vm.InitErrorObject(errors.TypeError, sourceLine, errors.WrongArgumentTypeFormat, classes.BlockClass, args[0].Class().Name)
				}
			default:
				return t.vm.InitErrorObject(errors.ArgumentError, sourceLine, errors.WrongNumberOfArgumentLess, 1, aLen)
			}

			if blockFrame == nil {
				return receiver
			}

			if blockIsEmpty(blockFrame) {
				return receiver
			}

			blockFrame.self = receiver
			result := t.builtinMethodYield(blockFrame)

			return result.Target

		},
	},
	// Returns the value of the instance variable.
	// Only string literal with `@` is supported.
	//
	// ```ruby
	// class Foo
	//   def initialize
	//     @bar = 99
	//   end
	// end
	//
	// a = Foo.new
	// a.instance_variable_get("@bar")   #=> 99
	// ```
	//
	// @param string [String]
	// @return [Object], value
	{
		Name: "instance_variable_get",
		Fn: func(receiver Object, sourceLine int, t *Thread, args []Object, blockFrame *normalCallFrame) Object {
			if len(args) != 1 {
				return t.vm.InitErrorObject(errors.ArgumentError, sourceLine, errors.WrongNumberOfArgument, 1, len(args))
			}

			arg, isStr := args[0].(*StringObject)

			if !isStr {
				return t.vm.InitErrorObject(errors.TypeError, sourceLine, errors.WrongArgumentTypeFormat, classes.StringClass, args[0].Class().Name)
			}

			obj, ok := receiver.InstanceVariableGet(arg.value)

			if !ok {
				return NULL
			}

			return obj
		},
	},
	{
		// Updates the specified instance variable with the value provided
		// Only string literal with `@` is supported for specifying an instance variable.
		//
		// ```ruby
		// class Foo
		//   def initialize
		//     @bar = 99
		//   end
		// end
		//
		// a = Foo.new
		// a.instance_variable_set("@bar", 42)
		// ```
		//
		// @param string [String], value [Object]
		// @return [Object] value
		Name: "instance_variable_set",
		Fn: func(receiver Object, sourceLine int, t *Thread, args []Object, blockFrame *normalCallFrame) Object {
			if len(args) != 2 {
				return t.vm.InitErrorObject(errors.ArgumentError, sourceLine, errors.WrongNumberOfArgument, 2, len(args))
			}

			argName, isStr := args[0].(*StringObject)
			obj := args[1]

			if !isStr {
				return t.vm.InitErrorObject(errors.TypeError, sourceLine, errors.WrongArgumentTypeFormat, classes.StringClass, args[0].Class().Name)
			}

			receiver.InstanceVariableSet(argName.value, obj)

			return obj

		},
	},
	// Returns an array that contains the method names of the receiver.
	//
	// ```ruby
	// Class.methods
	// ["ancestors", "attr_accessor", "attr_reader", "attr_writer", "extend", "include", "name", "new", "superclass", "!", "!=", "==", "block_given?", "class", "instance_variable_get", "instance_variable_set", "is_a?", "methods", "nil?", "puts", "require", "require_relative", "send", "singleton_class", "sleep", "thread", "to_s"]
	// ```
	//
	// @param class [Class] Receiver
	// @return [Array]
	{
		Name: "methods",
		Fn: func(receiver Object, sourceLine int, t *Thread, args []Object, blockFrame *normalCallFrame) Object {
			methods := []Object{}
			set := map[string]interface{}{}
			klasses := receiver.Class().ancestors()
			if receiver.SingletonClass() != nil {
				klasses = append([]*RClass{receiver.SingletonClass()}, klasses...)
			}
			for _, klass := range klasses {
				for _, name := range klass.Methods.names() {
					if set[name] == nil {
						set[name] = true
						methods = append(methods, t.vm.InitStringObject(name))
					}
				}
			}
			return t.vm.InitArrayObject(methods)

		},
	},
	{
		// Returns true if Object is nil
		//
		// ```ruby
		// 123.nil?            # => false
		// "String".nil?       # => false
		// { a: 1, b: 2 }.nil? # => false
		// (3..5).nil?         # => false
		// nil.nil?            # => true  (See the implementation of Null#nil? in vm/null.go file)
		// ```
		//
		// @param n/a []
		// @return [Boolean]
		Name: "nil?",
		Fn: func(receiver Object, sourceLine int, t *Thread, args []Object, blockFrame *normalCallFrame) Object {
			if len(args) != 0 {
				return t.vm.InitErrorObject(errors.ArgumentError, sourceLine, errors.WrongNumberOfArgument, 0, len(args))
			}
			return FALSE

		},
	},
	{
		// Returns object's unique id from Go's `receiver.id()`
		// @param n/a []
		// @return [Integer] Object's address
		Name: "object_id",
		Fn: func(receiver Object, sourceLine int, t *Thread, args []Object, blockFrame *normalCallFrame) Object {
			return t.vm.InitIntegerObject(receiver.id())

		},
	},
	{
		// Print an object, without the newline, converting into String if needed.
		//
		// ```ruby
		// print("foo", "bar")
		// # => foobar
		// ```
		//
		// @param *args [Class] String literals, or other objects that can be converted into String.
		// @return [Null]
		Name: "print",
		Fn: func(receiver Object, sourceLine int, t *Thread, args []Object, blockFrame *normalCallFrame) Object {
			for _, arg := range args {
				fmt.Print(arg.ToString())
			}

			return NULL

		},
	},
	{
		// Puts string literals or objects into stdout with a tailing line feed, converting into String
		// if needed.
		//
		// ```ruby
		// puts("foo", "bar")
		// # => foo
		// # => bar
		// puts("baz", String.name)
		// # => baz
		// # => String
		// puts("foo" + "bar")
		// # => foobar
		// ```
		// TODO: interpolation is needed to be implemented.
		//
		// @param *args [Class] String literals, or other objects that can be converted into String.
		// @return [Null]
		Name: "puts",
		Fn: func(receiver Object, sourceLine int, t *Thread, args []Object, blockFrame *normalCallFrame) Object {
			for _, arg := range args {
				fmt.Println(arg.ToString())
			}

			return NULL

		},
	},
	{
		Name: "raise",
		Fn: func(receiver Object, sourceLine int, t *Thread, args []Object, blockFrame *normalCallFrame) Object {
			aLen := len(args)
			switch aLen {
			case 0:
				return t.vm.InitErrorObject(errors.InternalError, sourceLine, "")
			case 1:
				return t.vm.InitErrorObject(errors.InternalError, sourceLine, "'%s'", args[0].ToString())
			case 2:
				errorClass, ok := args[0].(*RClass)

				if !ok {
					return t.vm.InitErrorObject(errors.ArgumentError, sourceLine, errors.WrongArgumentTypeFormatNum, 2, "a class", args[0].Class().Name)
				}

				return t.vm.InitErrorObject(errorClass.Name, sourceLine, "'%s'", args[1].ToString())
			}

			return t.vm.InitErrorObject(errors.ArgumentError, sourceLine, errors.WrongNumberOfArgumentLess, 2, aLen)

		},
	},
	{
		// A predicate class method that returns `true` if the object has an ability to respond to the method, otherwise `false`.
		// Note that signs like `+` or `?` should be String literal.
		//
		// ```ruby
		// 1.respond_to? :to_i               #=> true
		// "string".respond_to? "+"          #=> true
		// 1.respond_to? :numerator          #=> false
		// ```
		//
		// @param [String]
		// @return [Boolean]
		Name: "respond_to?",
		Fn: func(receiver Object, sourceLine int, t *Thread, args []Object, blockFrame *normalCallFrame) Object {
			if len(args) != 1 {
				return t.vm.InitErrorObject(errors.ArgumentError, sourceLine, errors.WrongNumberOfArgument, 1, len(args))
			}

			arg, ok := args[0].(*StringObject)
			if !ok {
				return t.vm.InitErrorObject(errors.TypeError, sourceLine, errors.WrongArgumentTypeFormat, classes.StringClass, arg.Class().Name)
			}

			r := receiver
			if r.findMethod(arg.value) == nil {
				return FALSE
			}
			return TRUE

		},
	},
	{
		// Loads the given Goby library name without extension (mainly for modules), returning `true`
		// if successful and `false` if the feature is already loaded.
		//
		// ```ruby
		// require("db")
		// File.extname("foo.rb")
		// ```
		//
		// TBD: the load paths for `require`
		//
		// @param filename [String] Quoted file name of the library, without extension
		// @return [Boolean] Result of loading module
		Name: "require",
		Fn: func(receiver Object, sourceLine int, t *Thread, args []Object, blockFrame *normalCallFrame) Object {
			if len(args) != 1 {
				return t.vm.InitErrorObject(errors.ArgumentError, sourceLine, errors.WrongNumberOfArgument, 1, len(args))
			}

			switch args[0].(type) {
			case *StringObject:
				libName := args[0].(*StringObject).value
				initFunc, ok := standardLibraries[libName]

				if !ok {
					externalClassLock.Lock()
					loaders, ok := externalClasses[libName]
					externalClassLock.Unlock()
					if !ok {
						err := t.execGobyLib(libName + ".gb")
						if err != nil {
							return t.vm.InitErrorObject(errors.IOError, sourceLine, errors.CantLoadFile, libName)
						}
					}
					initFunc = func(v *VM) {
						for _, l := range loaders {
							l(v)
						}
					}
				}

				initFunc(t.vm)

				return TRUE
			default:
				return t.vm.InitErrorObject(errors.TypeError, sourceLine, errors.CantRequireNonString, args[0].(Object).Class().Name)
			}

		},
	},
	{
		// Loads the Goby library (mainly for modules) from the given local path plus name
		// without extension from the current directory, returning `true` if successful,
		// and `false` if the feature is already loaded.
		//
		// ```ruby
		// require_relative("../test_fixtures/require_test/foo")
		// fifty = Foo.bar(5)
		// ```
		//
		// @param path/name [String] Quoted file path to library plus name, without extension
		// @return [Boolean] Result of loading module
		Name: "require_relative",
		Fn: func(receiver Object, sourceLine int, t *Thread, args []Object, blockFrame *normalCallFrame) Object {
			if len(args) != 1 {
				return t.vm.InitErrorObject(errors.ArgumentError, sourceLine, errors.WrongNumberOfArgument, 1, len(args))
			}

			switch args[0].(type) {
			case *StringObject:
				callerDir := path.Dir(t.vm.currentFilePath())
				filePath := args[0].(*StringObject).value
				filePath = path.Join(callerDir, filePath)
				filePath += ".gb"

				if t.execFile(filePath) != nil {
					return t.vm.InitErrorObject(errors.IOError, sourceLine, errors.CantLoadFile, args[0].(*StringObject).value)
				}

				return TRUE
			default:
				return t.vm.InitErrorObject(errors.TypeError, sourceLine, errors.CantRequireNonString, args[0].(Object).Class().Name)
			}

		},
	},
	// Invoke the specified instance method or class method.
	// - Method name should be either a symbol or String (required).
	// - You can pass one or more arguments (option).
	// - A block can also be provided (option).
	//
	//
	// ```ruby
	// class Foo
	//   def self.bar
	//     10
	//   end
	// end
	//
	// Foo.send(:bar)  #=> 10
	//
	// class Math
	//   def self.add(x, y)
	//     x + y
	//   end
	// end
	//
	// Math.send(:add, 10, 15) #=> 25
	//
	// class Foo
	//   def bar(x, y)
	//     yield x, y
	//   end
	// end
	// a = Foo.new
	//
	// a.send(:bar, 7, 8) do |i, j| i * j; end   #=> 56
	// ```
	//
	// @param name [String/symbol], args [Object], block
	// @return [Object]
	{
		Name: "send",
		Fn: func(receiver Object, sourceLine int, t *Thread, args []Object, blockFrame *normalCallFrame) Object {
			if len(args) == 0 {
				return t.vm.InitErrorObject(errors.ArgumentError, sourceLine, errors.WrongNumberOfArgumentMore, 1, 0)
			}

			name, ok := args[0].(*StringObject)

			if !ok {
				return t.vm.InitErrorObject(errors.TypeError, sourceLine, errors.WrongArgumentTypeFormat, classes.StringClass, args[0].Class().Name)
			}

			t.sendMethod(name.value, len(args)-1, blockFrame, sourceLine)

			return t.Stack.top().Target

		},
	},
	{
		// Returns the singleton class object of the receiver class.
		//
		// ```ruby
		// class Foo
		// end
		//
		// Foo.singleton_class
		// #=> #<Class:Foo>
		// Foo.singleton_class.ancestors
		// #=> [#<Class:Foo>, #<Class:Object>, Class, Object]
		// ```
		//
		// @param class [Class] receiver
		// @return [Object] singleton class
		Name: "singleton_class",
		Fn: func(receiver Object, sourceLine int, t *Thread, args []Object, blockFrame *normalCallFrame) Object {
			r := receiver
			if r.SingletonClass() == nil {
				id := t.vm.InitIntegerObject(r.id())
				singletonClass := t.vm.createRClass(fmt.Sprintf("#<Class:#<%s:%s>>", r.Class().Name, id.ToString()))
				singletonClass.isSingleton = true
				return singletonClass
			}
			return receiver.SingletonClass()

		},
	},
	{
		// Suspends the current thread for duration (sec).
		//
		// **Note:** currently, parameter cannot be omitted, and only Integer can be specified.
		//
		// ```ruby
		// a = sleep(2)
		// puts(a)     # => 2
		// ```
		//
		// @param sec [Integer] time to wait in sec
		// @return [Integer] actual time slept in sec
		Name: "sleep",
		Fn: func(receiver Object, sourceLine int, t *Thread, args []Object, blockFrame *normalCallFrame) Object {
			if len(args) != 1 {
				return t.vm.InitErrorObject(errors.ArgumentError, sourceLine, errors.WrongNumberOfArgument, 1, len(args))
			}

			int, ok := args[0].(*IntegerObject)

			if ok {
				seconds := int.value
				time.Sleep(time.Duration(seconds) * time.Second)
				return int
			}

			float, ok := args[0].(*FloatObject)

			if ok {
				nanoseconds := int64(float.value * float64(time.Second/time.Nanosecond))
				time.Sleep(time.Duration(nanoseconds) * time.Nanosecond)
				return float
			}

			return t.vm.InitErrorObject(errors.TypeError, sourceLine, errors.WrongArgumentTypeFormat, "Numeric", args[0].Class().Name)

		},
	},
	{
		Name: "thread",
		Fn: func(receiver Object, sourceLine int, t *Thread, args []Object, blockFrame *normalCallFrame) Object {
			if blockFrame == nil {
				return t.vm.InitErrorObject(errors.InternalError, sourceLine, errors.CantYieldWithoutBlockFormat)
			}

			newT := t.vm.newThread()

			go func() {
				newT.builtinMethodYield(blockFrame, args...)
			}()

			// We need to pop this frame from main thread manually,
			// because the block's 'leave' instruction is running on other process
			t.callFrameStack.pop()

			return NULL

		},
	},
	{
		// Returns object's string representation.
		// @param n/a []
		// @return [String] Object's string representation.
		Name: "to_s",
		Fn: func(receiver Object, sourceLine int, t *Thread, args []Object, blockFrame *normalCallFrame) Object {
			return t.vm.InitStringObject(receiver.ToString())

		},
<<<<<<< HEAD
		{
			// Returns object's string representation.
			// @param n/a []
			// @return [String] Object's string representation.
			Name: "to_s",
			Fn: func(receiver Object, sourceLine int, t *Thread, args []Object, blockFrame *normalCallFrame) Object {
				return t.vm.InitStringObject(receiver.ToString())
			},
		},
		{
			// Returns object's inspect representation.
			// @param n/a []
			// @return [String] Object's inspect representation.
			Name: "inspect",
			Fn: func(receiver Object, sourceLine int, t *Thread, args []Object, blockFrame *normalCallFrame) Object {
				return t.vm.InitStringObject(receiver.Inspect())
			},
		},
	}
=======
	},
>>>>>>> 8e4596d2
}

// Internal functions ===================================================

// Functions for initialization -----------------------------------------

// initializeClass is a common function for vm, which initializes and returns
// a class instance with given class name.
func (vm *VM) initializeClass(name string) *RClass {
	class := vm.createRClass(name)
	class.isModule = false
	singletonClass := vm.createRClass(fmt.Sprintf("#<Class:%s>", name))
	singletonClass.isSingleton = true
	class.singletonClass = singletonClass
	class.inherits(vm.objectClass)

	return class
}

func (vm *VM) initializeModule(name string) *RClass {
	moduleClass := vm.TopLevelClass(classes.ModuleClass)
	module := vm.createRClass(name)
	module.class = moduleClass
	module.isModule = true
	singletonClass := vm.createRClass(fmt.Sprintf("#<Class:%s>", name))
	singletonClass.isSingleton = true
	singletonClass.superClass = moduleClass
	singletonClass.pseudoSuperClass = moduleClass
	module.singletonClass = singletonClass

	return module
}

func (vm *VM) createRClass(className string) *RClass {
	objectClass := vm.objectClass
	classClass := vm.TopLevelClass(classes.ClassClass)

	return &RClass{
		Name:             className,
		Methods:          newEnvironment(),
		pseudoSuperClass: objectClass,
		superClass:       objectClass,
		constants:        make(map[string]*Pointer),
		isModule:         false,
		BaseObj:          &BaseObj{class: classClass, InstanceVariables: newEnvironment()},
	}
}

func initModuleClass(classClass *RClass) *RClass {
	moduleClass := &RClass{
		Name:      classes.ModuleClass,
		Methods:   newEnvironment(),
		constants: make(map[string]*Pointer),
		BaseObj:   &BaseObj{},
	}

	moduleSingletonClass := &RClass{
		Name:        "#<Class:Module>",
		Methods:     newEnvironment(),
		constants:   make(map[string]*Pointer),
		isModule:    false,
		BaseObj:     &BaseObj{class: classClass, InstanceVariables: newEnvironment()},
		isSingleton: true,
	}

	classClass.superClass = moduleClass
	classClass.pseudoSuperClass = moduleClass

	moduleClass.class = classClass
	moduleClass.singletonClass = moduleSingletonClass

	moduleClass.setBuiltinMethods(builtinModuleCommonClassMethods, true)

	return moduleClass
}

func initClassClass() *RClass {
	classClass := &RClass{
		Name:      classes.ClassClass,
		Methods:   newEnvironment(),
		constants: make(map[string]*Pointer),
		BaseObj:   &BaseObj{},
	}

	classSingletonClass := &RClass{
		Name:        "#<Class:Class>",
		Methods:     newEnvironment(),
		constants:   make(map[string]*Pointer),
		isModule:    false,
		BaseObj:     &BaseObj{class: classClass, InstanceVariables: newEnvironment()},
		isSingleton: true,
	}

	classClass.class = classClass
	classClass.singletonClass = classSingletonClass

	classClass.setBuiltinMethods(builtinClassCommonClassMethods, true)

	return classClass
}

func initObjectClass(c *RClass) *RClass {
	objectClass := &RClass{
		Name:      classes.ObjectClass,
		Methods:   newEnvironment(),
		constants: make(map[string]*Pointer),
		BaseObj:   &BaseObj{class: c},
	}

	singletonClass := &RClass{
		Name:        "#<Class:Object>",
		Methods:     newEnvironment(),
		constants:   make(map[string]*Pointer),
		isModule:    false,
		BaseObj:     &BaseObj{class: c, InstanceVariables: newEnvironment()},
		isSingleton: true,
		superClass:  c,
	}

	objectClass.singletonClass = singletonClass
	objectClass.superClass = objectClass
	objectClass.pseudoSuperClass = objectClass
	c.superClass.inherits(objectClass)

	objectClass.setBuiltinMethods(builtinClassCommonInstanceMethods, true)
	objectClass.setBuiltinMethods(builtinClassCommonInstanceMethods, false)

	return objectClass
}

// Polymorphic helper functions -----------------------------------------

// TODO: Remove the redundant functions

// ReturnName returns the object's name as the string format
func (c *RClass) ReturnName() string {
	return c.Name
}

// TODO: Singleton class's inspect() should also mark if it's a singleton class explicitly.

// ToString returns the object's name as the string format
func (c *RClass) ToString() string {
	return c.Name
}

// Inspect delegates to ToString
func (c *RClass) Inspect() string {
	return c.ToString()
}

// ToJSON just delegates to `ToString`
func (c *RClass) ToJSON(t *Thread) string {
	return c.ToString()
}

// Value returns class itself
func (c *RClass) Value() interface{} {
	return c
}

func (c *RClass) inherits(sc *RClass) {
	c.superClass = sc
	c.pseudoSuperClass = sc
	c.singletonClass.superClass = sc.singletonClass
	c.singletonClass.pseudoSuperClass = sc.singletonClass
}

func (c *RClass) setBuiltinMethods(methodList []*BuiltinMethodObject, classMethods bool) {
	for _, m := range methodList {
		c.Methods.set(m.Name, m)
	}

	if classMethods {
		for _, m := range methodList {
			c.singletonClass.Methods.set(m.Name, m)
		}
	}
}

func (c *RClass) lookupMethod(methodName string) Object {
	method, ok := c.Methods.get(methodName)

	if !ok {
		if c.superClass != nil && c.superClass != c {
			return c.superClass.lookupMethod(methodName)
		}

		return nil
	}

	return method
}

func (c *RClass) lookupConstantInCurrentScope(constName string) *Pointer {
	constant, ok := c.constants[constName]

	if !ok {
		return nil
	}

	return constant
}

func (c *RClass) lookupConstantUnderCurrentScope(constName string) *Pointer {
	constant, ok := c.constants[constName]

	if !ok {
		if c.scope != nil {
			return c.scope.lookupConstantUnderCurrentScope(constName)
		}

		return nil
	}

	return constant
}

func (c *RClass) lookupConstantUnderAllScope(constName string) *Pointer {
	constant, ok := c.constants[constName]

	if !ok {
		if c.scope != nil {
			return c.scope.lookupConstantUnderCurrentScope(constName)
		}

		// Finding constant in superclass means it's out of the scope
		if c.superClass != nil && c.Name != classes.ObjectClass {
			constant, _ = c.constants[constName]
			return constant
		}

		return nil
	}

	return constant
}

func (c *RClass) setClassConstant(constant *RClass) {
	c.constants[constant.Name] = &Pointer{Target: constant}
}

func (c *RClass) getClassConstant(constName string) (class *RClass) {
	t := c.constants[constName].Target
	class, ok := t.(*RClass)

	if ok {
		return
	}

	panic(constName + " is not a class.")
}

func (c *RClass) alreadyInherit(constant *RClass) bool {
	if c.superClass == constant {
		return true
	}

	if c.superClass.Name == classes.ObjectClass {
		return false
	}

	return c.superClass.alreadyInherit(constant)
}

func (c *RClass) returnSuperClass() *RClass {
	return c.pseudoSuperClass
}

func (c *RClass) initializeInstance() *RObject {
	instance := &RObject{BaseObj: &BaseObj{class: c, InstanceVariables: newEnvironment()}}

	return instance
}

func (c *RClass) setAttrWriter(args interface{}) {

	switch args := args.(type) {
	case []Object:
		for _, attr := range args {
			attrName := attr.(*StringObject).value
			c.Methods.set(attrName+"=", generateAttrWriteMethod(attrName))
		}
	case []string:
		for _, attrName := range args {
			c.Methods.set(attrName+"=", generateAttrWriteMethod(attrName))
		}
	}

}

func (c *RClass) setAttrReader(args interface{}) {
	switch args := args.(type) {
	case []Object:
		for _, attr := range args {
			attrName := attr.(*StringObject).value
			c.Methods.set(attrName, generateAttrReadMethod(attrName))
		}
	case []string:
		for _, attrName := range args {
			c.Methods.set(attrName, generateAttrReadMethod(attrName))
		}
	case string:
		c.Methods.set(args, generateAttrReadMethod(args))
	}

}

func (c *RClass) setAttrAccessor(args interface{}) {
	c.setAttrReader(args)
	c.setAttrWriter(args)
}

func (c *RClass) ancestors() []*RClass {
	klasses := []*RClass{c}
	for {
		if c.Name == classes.ObjectClass {
			break
		}
		c = c.superClass
		klasses = append(klasses, c)
	}

	return klasses
}

// Other helper functions -----------------------------------------------

func generateAttrWriteMethod(attrName string) *BuiltinMethodObject {
	return &BuiltinMethodObject{
		Name: attrName + "=",
		Fn: func(receiver Object, sourceLine int, t *Thread, args []Object, blockFrame *normalCallFrame) Object {
			v := receiver.InstanceVariableSet("@"+attrName, args[0])
			return v
		},
	}
}

func generateAttrReadMethod(attrName string) *BuiltinMethodObject {
	return &BuiltinMethodObject{
		Name: attrName,
		Fn: func(receiver Object, sourceLine int, t *Thread, args []Object, blockFrame *normalCallFrame) Object {
			v, ok := receiver.InstanceVariableGet("@" + attrName)

			if ok {
				return v
			}

			return NULL
		},
	}
}<|MERGE_RESOLUTION|>--- conflicted
+++ resolved
@@ -1521,29 +1521,18 @@
 			return t.vm.InitStringObject(receiver.ToString())
 
 		},
-<<<<<<< HEAD
-		{
-			// Returns object's string representation.
-			// @param n/a []
-			// @return [String] Object's string representation.
-			Name: "to_s",
-			Fn: func(receiver Object, sourceLine int, t *Thread, args []Object, blockFrame *normalCallFrame) Object {
-				return t.vm.InitStringObject(receiver.ToString())
-			},
-		},
-		{
-			// Returns object's inspect representation.
-			// @param n/a []
-			// @return [String] Object's inspect representation.
-			Name: "inspect",
-			Fn: func(receiver Object, sourceLine int, t *Thread, args []Object, blockFrame *normalCallFrame) Object {
-				return t.vm.InitStringObject(receiver.Inspect())
-			},
-		},
-	}
-=======
-	},
->>>>>>> 8e4596d2
+  },
+  {
+		
+		// Returns object's inspect representation.
+		// @param n/a []
+		// @return [String] Object's inspect representation.
+		Name: "inspect",
+		Fn: func(receiver Object, sourceLine int, t *Thread, args []Object, blockFrame *normalCallFrame) Object {
+			return t.vm.InitStringObject(receiver.Inspect())
+		},
+	},
+
 }
 
 // Internal functions ===================================================
