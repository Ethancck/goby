package vm

import (
	"fmt"
	"strconv"
	"strings"
	"unicode"
	"unicode/utf8"

	"github.com/goby-lang/goby/vm/classes"
	"github.com/goby-lang/goby/vm/errors"
)

// StringObject represents string instances.
// String object holds and manipulates a sequence of characters.
// String objects may be created using as string literals or symbol literals.
// Double or single quotations can be used for representation.
//
// ```ruby
// a = "Three"
// b = 'zero'
// c = '漢'
// d = 'Tiếng Việt'
// e = "😏️️"
// f = :symbol
// ```
//
// **Note:**
//
// - Currently, manipulations are based upon Golang's Unicode manipulations.
// - Currently, UTF-8 encoding is assumed based upon Golang's string manipulation, but the encoding is not actually specified(TBD).
// - `String.new` is not supported.
type StringObject struct {
	*BaseObj
	value string
}

// Class methods --------------------------------------------------------
var builtinStringClassMethods = []*BuiltinMethodObject{
	{
		// The String.fmt implements formatted I/O with functions analogous to C's printf and scanf.
		// Currently only support plain "%s" formatting.
		// TODO: Support other kind of formatting such as %f, %v ... etc
		//
		// ```ruby
		// String.fmt("Hello! %s Lang!", "Goby")                    # => "Hello! Goby Lang!"
		// String.fmt("I love to eat %s and %s!", "Sushi", "Ramen") # => "I love to eat Sushi and Ramen"
		// ```
		//
		// @param string [String], insertions [String]
		// @return [String]
		Name: "fmt",
		Fn: func(receiver Object, sourceLine int, t *Thread, args []Object, blockFrame *normalCallFrame) Object {
			if len(args) < 1 {
				return t.vm.InitErrorObject(errors.ArgumentError, sourceLine, errors.WrongNumberOfArgumentMore, 1, len(args))
			}

			formatObj, ok := args[0].(*StringObject)

			if !ok {
				return t.vm.InitErrorObject(errors.TypeError, sourceLine, errors.WrongArgumentTypeFormat, classes.StringClass, args[0].Class().Name)
			}

			format := formatObj.value
			arguments := []interface{}{}

			for _, arg := range args[1:] {
				arguments = append(arguments, arg.ToString())
			}

			count := strings.Count(format, "%s")

			if len(args[1:]) != count {
				return t.vm.InitErrorObject(errors.ArgumentError, sourceLine, "Expect %d additional string(s) to insert. got: %d", count, len(args[1:]))
			}

			return t.vm.InitStringObject(fmt.Sprintf(format, arguments...))

		},
	},
	{
		Name: "new",
		Fn: func(receiver Object, sourceLine int, t *Thread, args []Object, blockFrame *normalCallFrame) Object {
			return t.vm.InitNoMethodError(sourceLine, "new", receiver)

		},
	},
}

// Instance methods -----------------------------------------------------
var builtinStringInstanceMethods = []*BuiltinMethodObject{
	{
		// Returns the concatenation of self and another String.
		//
		// ```ruby
		// "first" + "-second" # => "first-second"
		// ```
		//
		// @param string [String]
		// @return [String]
		Name: "+",
		Fn: func(receiver Object, sourceLine int, t *Thread, args []Object, blockFrame *normalCallFrame) Object {

			right, ok := args[0].(*StringObject)

			if !ok {
				return t.vm.InitErrorObject(errors.TypeError, sourceLine, errors.WrongArgumentTypeFormat, classes.StringClass, args[0].Class().Name)
			}

			left := receiver.(*StringObject)
			return t.vm.InitStringObject(left.value + right.value)

		},
	},
	{
		// Returns self multiplying another Integer.
		//
		// ```ruby
		// "string " * 2 # => "string string string "
		// ```
		//
		// #param positive integer [Integer]
		// @return [String]
		Name: "*",
		Fn: func(receiver Object, sourceLine int, t *Thread, args []Object, blockFrame *normalCallFrame) Object {

			right, ok := args[0].(*IntegerObject)
			if !ok {
				return t.vm.InitErrorObject(errors.TypeError, sourceLine, errors.WrongArgumentTypeFormat, classes.IntegerClass, args[0].Class().Name)
			}

			if right.value < 0 {
				return t.vm.InitErrorObject(errors.ArgumentError, sourceLine, errors.NegativeSecondValue, right.value)
			}

			var result string

			left := receiver.(*StringObject)
			for i := 0; i < right.value; i++ {
				result += left.value
			}

			return t.vm.InitStringObject(result)

		},
	},
	{
		// Returns a Boolean if first string greater than second string.
		//
		// ```ruby
		// "a" < "b" # => true
		// ```
		//
		// @param string [String]
		// @return [Boolean]
		Name: ">",
		Fn: func(receiver Object, sourceLine int, t *Thread, args []Object, blockFrame *normalCallFrame) Object {

			right, ok := args[0].(*StringObject)
			if !ok {
				return t.vm.InitErrorObject(errors.TypeError, sourceLine, errors.WrongArgumentTypeFormat, classes.StringClass, args[0].Class().Name)
			}

			left := receiver.(*StringObject)
			if left.value > right.value {
				return TRUE
			}

			return FALSE

		},
	},
	{
		// Returns a Boolean if first string less than second string.
		//
		// ```ruby
		// "a" < "b" # => true
		// ```
		//
		// @param string [String]
		// @return [Boolean]
		Name: "<",
		Fn: func(receiver Object, sourceLine int, t *Thread, args []Object, blockFrame *normalCallFrame) Object {

			right, ok := args[0].(*StringObject)

			if !ok {
				return t.vm.InitErrorObject(errors.TypeError, sourceLine, errors.WrongArgumentTypeFormat, classes.StringClass, args[0].Class().Name)
			}

			left := receiver.(*StringObject)
			if left.value < right.value {
				return TRUE
			}

			return FALSE

		},
	},
	{
		// Returns a Boolean of compared two strings.
		//
		// ```ruby
		// "first" == "second" # => false
		// "two" == "two" # => true
		// ```
		//
		// @param string [String]
		// @return [Boolean]
		Name: "==",
		Fn: func(receiver Object, sourceLine int, t *Thread, args []Object, blockFrame *normalCallFrame) Object {

			right, ok := args[0].(*StringObject)
			if !ok {
				return FALSE
			}

			left := receiver.(*StringObject)
			if left.value == right.value {
				return TRUE
			}

			return FALSE

		},
	},
	{
		// Matches the receiver with a Regexp, and returns the number of matched strings.
		//
		// ```ruby
		// "pizza" =~ Regex.new("zz")  # => 2
		// "pizza" =~ Regex.new("OH!") # => nil
		// ```
		//
		// @param regexp [Regexp]
		// @return [Integer]
		Name: "=~",
		Fn: func(receiver Object, sourceLine int, t *Thread, args []Object, blockFrame *normalCallFrame) Object {
			if len(args) != 1 {
				return t.vm.InitErrorObject(errors.ArgumentError, sourceLine, errors.WrongNumberOfArgument, 1, len(args))
			}

			re, ok := args[0].(*RegexpObject)
			if !ok {
				return t.vm.InitErrorObject(errors.TypeError, sourceLine, errors.WrongArgumentTypeFormat, classes.RegexpClass, args[0].Class().Name)
			}

			text := receiver.(*StringObject).value

			match, _ := re.regexp.FindStringMatch(text)
			if match == nil {
				return NULL
			}

			position := match.Groups()[0].Captures[0].Index

			return t.vm.InitIntegerObject(position)

		},
	},
	{
		// Returns a Integer.
		// Returns -1 if the first string is less than the second string returns -1, returns 0 if equal to, or returns 1 if greater than.
		//
		//
		// ```ruby
		// "abc" <=> "abcd" # => -1
		// "abc" <=> "abc" # => 0
		// "abcd" <=> "abc" # => 1
		// ```
		//
		// @param string [String]
		// @return [Integer]
		Name: "<=>",
		Fn: func(receiver Object, sourceLine int, t *Thread, args []Object, blockFrame *normalCallFrame) Object {

			right, ok := args[0].(*StringObject)

			if !ok {
				return t.vm.InitErrorObject(errors.TypeError, sourceLine, errors.WrongArgumentTypeFormat, classes.StringClass, args[0].Class().Name)
			}

			left := receiver.(*StringObject)
			switch {
			case left.value < right.value:
				return t.vm.InitIntegerObject(-1)
			case left.value > right.value:
				return t.vm.InitIntegerObject(1)
			default:
				return t.vm.InitIntegerObject(0)
			}

		},
	},
	{
		// Returns a Boolean of compared two strings.
		//
		// ```ruby
		// "first" != "second" # => true
		// "two" != "two" # => false
		// ```
		//
		// @param object [Object]
		// @return [Boolean]
		Name: "!=",
		Fn: func(receiver Object, sourceLine int, t *Thread, args []Object, blockFrame *normalCallFrame) Object {

			right, ok := args[0].(*StringObject)
			if !ok {
				return TRUE
			}

			left := receiver.(*StringObject)
			if left.value != right.value {
				return TRUE
			}

			return FALSE

		},
	},
	{
		// Returns the character of the string with specified index.
		// Raises an error if the input is not an Integer type.
		//
		// ```ruby
		// "Hello"[1]        # => "e"
		// "Hello"[5]        # => nil
		// "Hello\nWorld"[5] # => "\n"
		// "Hello"[-1]       # => "o"
		// "Hello"[-6]       # => nil
		// "Hello😊"[5]      # => "😊"
		// "Hello😊"[-1]     # => "😊"
		// ```
		//
		// @param index [Integer]
		// @return [String]
		Name: "[]",
		Fn: func(receiver Object, sourceLine int, t *Thread, args []Object, blockFrame *normalCallFrame) Object {
			if len(args) != 1 {
				return t.vm.InitErrorObject(errors.ArgumentError, sourceLine, errors.WrongNumberOfArgument, 1, len(args))
			}

			str := receiver.(*StringObject).value
			i := args[0]

			switch index := i.(type) {
			case *IntegerObject:
				indexValue := index.value

				if indexValue < 0 {
					strLength := utf8.RuneCountInString(str)
					if -indexValue > strLength {
						return NULL
					}
					return t.vm.InitStringObject(string([]rune(str)[strLength+indexValue]))
				}

				if len(str) > indexValue {
					return t.vm.InitStringObject(string([]rune(str)[indexValue]))
				}

				return NULL
			case *RangeObject:
				strLength := utf8.RuneCountInString(str)
				start := index.Start
				end := index.End

				if start < 0 {
					start = strLength + start

					if start < 0 {
						return NULL
					}
				}

				if end < 0 {
					end = strLength + end
				}

				if start > strLength {
					return NULL
				}

				if end >= strLength {
					end = strLength - 1
				}

				return t.vm.InitStringObject(string([]rune(str)[start : end+1]))
			default:
				return t.vm.InitErrorObject(errors.TypeError, sourceLine, errors.WrongArgumentTypeFormat, classes.IntegerClass, i.Class().Name)
			}

		},
	},
	{
		// Replaces the receiver's string with input string. A destructive method.
		// Raises an error if the index is not Integer type or the index value is out of
		// range of the string length
		//
		// Currently only support assign string type value.
		// TODO: Support to assign type which have to_s method
		//
		// ```ruby
		// "Ruby"[1] = "oo" # => "Rooby"
		// "Go"[2] = "by"   # => "Goby"
		// "Hello\nWorld"[5] = " " # => "Hello World"
		// "Ruby"[-3] = "oo" # => "Rooby"
		// "Hello😊"[5] = "🐟" # => "Hello🐟"
		// ```
		//
		// @param index [Integer]
		// @return [String]
		Name: "[]=",
		Fn: func(receiver Object, sourceLine int, t *Thread, args []Object, blockFrame *normalCallFrame) Object {
			if len(args) != 2 {
				return t.vm.InitErrorObject(errors.ArgumentError, sourceLine, errors.WrongNumberOfArgument, 2, len(args))
			}

			index, ok := args[0].(*IntegerObject)

			if !ok {
				return t.vm.InitErrorObject(errors.TypeError, sourceLine, errors.WrongArgumentTypeFormat, classes.IntegerClass, args[0].Class().Name)
			}

			indexValue := index.value
			str := receiver.(*StringObject).value
			strLength := utf8.RuneCountInString(str)

			if strLength < indexValue {
				return t.vm.InitErrorObject(errors.ArgumentError, sourceLine, errors.IndexOutOfRange, strconv.Itoa(indexValue))
			}

			replaceStr, ok := args[1].(*StringObject)

			if !ok {
				return t.vm.InitErrorObject(errors.TypeError, sourceLine, errors.WrongArgumentTypeFormat, classes.StringClass, args[1].Class().Name)
			}
			replaceStrValue := replaceStr.value

			// Negative Index Case
			if indexValue < 0 {
				if -indexValue > strLength {
					return t.vm.InitErrorObject(errors.ArgumentError, sourceLine, errors.IndexOutOfRange, strconv.Itoa(indexValue))
				}
				// Change to positive index to replace the string
				indexValue += strLength
			}

			if strLength == indexValue {
				return t.vm.InitStringObject(str + replaceStrValue)
			}
			// Using rune type to support UTF-8 encoding to replace character
			result := string([]rune(str)[:indexValue]) + replaceStrValue + string([]rune(str)[indexValue+1:])
			return t.vm.InitStringObject(result)

		},
	},
	{
		// Returns a new String with the first character converted to uppercase.
		// Non case-sensitive characters will be remained untouched.
		//
		// ```ruby
		// "test".capitalize         # => "Test"
		// "tEST".capitalize         # => "Test"
		// "heLlo\nWoRLd".capitalize # => "Hello\nworld"
		// "😊HeLlO🐟".capitalize    # => "😊hello🐟"
		// ```
		//
		// @return [String]
		Name: "capitalize",
		Fn: func(receiver Object, sourceLine int, t *Thread, args []Object, blockFrame *normalCallFrame) Object {

			str := receiver.(*StringObject).value
			start := string([]rune(str)[0])
			rest := string([]rune(str)[1:])
			result := strings.ToUpper(start) + strings.ToLower(rest)

			return t.vm.InitStringObject(result)

		},
	},
	{
		// Returns a string with the last character chopped.
		//
		// ```ruby
		// "Hello".chop         # => "Hell"
		// "Hello World\n".chop # => "Hello World"
		// "Hello😊".chop       # => "Hello"
		// ```
		//
		// @return [String]
		Name: "chop",
		Fn: func(receiver Object, sourceLine int, t *Thread, args []Object, blockFrame *normalCallFrame) Object {

			str := receiver.(*StringObject).value
			strLength := utf8.RuneCountInString(str)

			// Support UTF-8 Encoding
			return t.vm.InitStringObject(string([]rune(str)[:strLength-1]))

		},
	},
	{
		// Returns a string which is concatenate with the input string or character.
		//
		// ```ruby
		// "Hello ".concat("World")   # => "Hello World"
		// "Hello World".concat("😊") # => "Hello World😊"
		// ```
		//
		// @param string [String]
		// @return [String]
		Name: "concat",
		Fn: func(receiver Object, sourceLine int, t *Thread, args []Object, blockFrame *normalCallFrame) Object {
			if len(args) != 1 {
				return t.vm.InitErrorObject(errors.ArgumentError, sourceLine, errors.WrongNumberOfArgument, 1, len(args))
			}

			concatStr, ok := args[0].(*StringObject)
			if !ok {
				return t.vm.InitErrorObject(errors.TypeError, sourceLine, errors.WrongArgumentTypeFormat, classes.StringClass, args[0].Class().Name)
			}

			str := receiver.(*StringObject).value
			return t.vm.InitStringObject(str + concatStr.value)

		},
	},
	{
		// Returns the integer that count the string chars as UTF-8.
		//
		// ```ruby
		// "abcde".count          # => 5
		// "哈囉！世界！".count     # => 6
		// "Hello\nWorld".count   # => 11
		// "Hello\nWorld😊".count # => 12
		// ```
		//
		// @return [Integer]
		Name: "count",
		Fn: func(receiver Object, sourceLine int, t *Thread, args []Object, blockFrame *normalCallFrame) Object {

			str := receiver.(*StringObject).value

			// Support UTF-8 Encoding
			return t.vm.InitIntegerObject(utf8.RuneCountInString(str))

		},
	},
	{
		// Returns a string which is being partially deleted with specified values.
		//
		// ```ruby
		// "Hello hello HeLlo".delete("el")        # => "Hlo hlo HeLlo"
		// "Hello 😊 Hello 😊 Hello".delete("😊") # => "Hello  Hello  Hello"
		// # TODO: Handle delete intersection of multiple strings' input case
		// "Hello hello HeLlo".delete("el", "e") # => "Hllo hllo HLlo"
		// ```
		//
		// @param string [String]
		// @return [String]
		Name: "delete",
		Fn: func(receiver Object, sourceLine int, t *Thread, args []Object, blockFrame *normalCallFrame) Object {
			if len(args) != 1 {
				return t.vm.InitErrorObject(errors.ArgumentError, sourceLine, errors.WrongNumberOfArgument, 1, len(args))
			}

			deleteStr, ok := args[0].(*StringObject)

			if !ok {
				return t.vm.InitErrorObject(errors.TypeError, sourceLine, errors.WrongArgumentTypeFormat, classes.StringClass, args[0].Class().Name)
			}

			str := receiver.(*StringObject).value
			return t.vm.InitStringObject(strings.Replace(str, deleteStr.value, "", -1))

		},
	},
	{
		// Returns a new String with all characters is lowercase.
		//
		// ```ruby
		// "erROR".downcase        # => "error"
		// "HeLlO\tWorLD".downcase # => "hello\tworld"
		// ```
		//
		// @return [String]
		Name: "downcase",
		Fn: func(receiver Object, sourceLine int, t *Thread, args []Object, blockFrame *normalCallFrame) Object {

			str := receiver.(*StringObject).value

			return t.vm.InitStringObject(strings.ToLower(str))

		},
	},
	{
		// Split and loop through the string byte.
		//
		// ```ruby
		// "Sushi 🍣".each_byte do |byte|
		//   puts byte
		// end
		// # => 83  # "S"
		// # => 117 # "u"
		// # => 115 # "s"
		// # => 104 # "h"
		// # => 105 # "i"
		// # => 32  # " "
		// # => 240 # "\xF0"
		// # => 159 # "\x9F"
		// # => 141 # "\x8D"
		// # => 163 # "\xA3"
		// ```
		//
		// @return [String]
		Name: "each_byte",
		Fn: func(receiver Object, sourceLine int, t *Thread, args []Object, blockFrame *normalCallFrame) Object {
			if len(args) != 0 {
				return t.vm.InitErrorObject(errors.ArgumentError, sourceLine, errors.WrongNumberOfArgument, 0, len(args))
			}

			if blockFrame == nil {
				return t.vm.InitErrorObject(errors.InternalError, sourceLine, errors.CantYieldWithoutBlockFormat)
			}

			str := receiver.(*StringObject).value
			if blockIsEmpty(blockFrame) {
				return t.vm.InitStringObject(str)
			}

			for _, byte := range []byte(str) {
				t.builtinMethodYield(blockFrame, t.vm.InitIntegerObject(int(byte)))
			}

			return t.vm.InitStringObject(str)

		},
	},
	{
		// Split and loop through the string characters.
		//
		// ```ruby
		// "Sushi 🍣".each_char do |char|
		//   puts char
		// end
		// # => "S"
		// # => "u"
		// # => "s"
		// # => "h"
		// # => "i"
		// # => " "
		// # => "🍣"
		// ```
		//
		// @return [String]
		Name: "each_char",
		Fn: func(receiver Object, sourceLine int, t *Thread, args []Object, blockFrame *normalCallFrame) Object {
			if len(args) != 0 {
				return t.vm.InitErrorObject(errors.ArgumentError, sourceLine, errors.WrongNumberOfArgument, 0, len(args))
			}

			if blockFrame == nil {
				return t.vm.InitErrorObject(errors.InternalError, sourceLine, errors.CantYieldWithoutBlockFormat)
			}

			str := receiver.(*StringObject).value
			if blockIsEmpty(blockFrame) {
				return t.vm.InitStringObject(str)
			}

			for _, char := range []rune(str) {
				t.builtinMethodYield(blockFrame, t.vm.InitStringObject(string(char)))
			}

			return t.vm.InitStringObject(str)

		},
	},
	{
		// Split and loop through the string segment split by the newline escaped character.
		//
		// ```ruby
		// "Hello\nWorld\nGoby".each_line do |line|
		//   puts line
		// end
		// # => "Hello"
		// # => "World"
		// # => "Goby"
		// ```
		//
		// @return [String]
		Name: "each_line",
		Fn: func(receiver Object, sourceLine int, t *Thread, args []Object, blockFrame *normalCallFrame) Object {
			if len(args) != 0 {
				return t.vm.InitErrorObject(errors.ArgumentError, sourceLine, errors.WrongNumberOfArgument, 0, len(args))
			}

			if blockFrame == nil {
				return t.vm.InitErrorObject(errors.InternalError, sourceLine, errors.CantYieldWithoutBlockFormat)
			}

			str := receiver.(*StringObject).value
			if blockIsEmpty(blockFrame) {
				return t.vm.InitStringObject(str)
			}
			lineArray := strings.Split(str, "\n")

			for _, line := range lineArray {
				t.builtinMethodYield(blockFrame, t.vm.InitStringObject(line))
			}

			return t.vm.InitStringObject(str)

		},
	},
	{
		// Returns true if string is empty value.
		//
		// ```ruby
		// "".empty?      # => true
		// "Hello".empty? # => false
		// ```
		//
		// @return [Boolean]
		Name: "empty?",
		Fn: func(receiver Object, sourceLine int, t *Thread, args []Object, blockFrame *normalCallFrame) Object {

			str := receiver.(*StringObject).value

			if str == "" {
				return TRUE
			}
			return FALSE

		},
	},
	{
		// Returns true if receiver string end with the argument string
		//
		// ```ruby
		// "Hello".end_with?("llo")     # => true
		// "Hello".end_with?("ell")     # => false
		// "😊Hello🐟".end_with?("🐟") # => true
		// "😊Hello🐟".end_with?("😊") # => false
		// ```
		//
		// @return [Boolean]
		Name: "end_with?",
		Fn: func(receiver Object, sourceLine int, t *Thread, args []Object, blockFrame *normalCallFrame) Object {
			if len(args) != 1 {
				return t.vm.InitErrorObject(errors.ArgumentError, sourceLine, errors.WrongNumberOfArgument, 1, len(args))
			}

			compareStr, ok := args[0].(*StringObject)

			if !ok {
				return t.vm.InitErrorObject(errors.TypeError, sourceLine, errors.WrongArgumentTypeFormat, classes.StringClass, args[0].Class().Name)
			}

			compareStrValue := compareStr.value
			compareStrLength := utf8.RuneCountInString(compareStrValue)

			str := receiver.(*StringObject).value
			strLength := utf8.RuneCountInString(str)

			if compareStrLength > strLength {
				return FALSE
			}

			if compareStrValue == string([]rune(str)[strLength-compareStrLength:]) {
				return TRUE
			}
			return FALSE

		},
	},
	{
		// Returns true if receiver string is equal to argument string.
		//
		// ```ruby
		// "Hello".eql?("Hello")       # => true
		// "Hello".eql?("World")       # => false
		// "Hello😊".eql?("Hello😊")  # => true
		// "Hello😊".eql?(1)           # => false
		// ```
		//
		// @param object [Object]
		// @return [Boolean]
		Name: "eql?",
		Fn: func(receiver Object, sourceLine int, t *Thread, args []Object, blockFrame *normalCallFrame) Object {
			if len(args) != 1 {
				return t.vm.InitErrorObject(errors.ArgumentError, sourceLine, errors.WrongNumberOfArgument, 1, len(args))
			}

			str := receiver.(*StringObject).value
			compareStr, ok := args[0].(*StringObject)

			if !ok {
				return FALSE
			} else if compareStr.value == str {
				return TRUE
			}
			return FALSE

		},
	},
	{
		// Checks if the specified string is included in the receiver.
		//
		// ```ruby
		// "Hello\nWorld".include?("\n")   # => true
		// "Hello 😊 Hello".include?("😊") # => true
		// ```
		//
		// @param string [String]
		// @return [Bool]
		Name: "include?",
		Fn: func(receiver Object, sourceLine int, t *Thread, args []Object, blockFrame *normalCallFrame) Object {
			if len(args) != 1 {
				return t.vm.InitErrorObject(errors.ArgumentError, sourceLine, errors.WrongNumberOfArgument, 1, len(args))
			}

			includeStr, ok := args[0].(*StringObject)
			if !ok {
				return t.vm.InitErrorObject(errors.TypeError, sourceLine, errors.WrongArgumentTypeFormat, classes.StringClass, args[0].Class().Name)
			}

			str := receiver.(*StringObject).value
			if strings.Contains(str, includeStr.value) {
				return TRUE
			}

			return FALSE

		},
	},
	{
		// Insert a string input in specified index value of the receiver string.
		//
		// It will raise error if index value is not an integer or index value is out
		// of receiver string's range.
		//
		// It will also raise error if the input string value is not type string.
		//
		// ```ruby
		// "Hello".insert(0, "X") # => "XHello"
		// "Hello".insert(2, "X") # => "HeXllo"
		// "Hello".insert(5, "X") # => "HelloX"
		// "Hello".insert(-1, "X") # => "HelloX"
		// "Hello".insert(-3, "X") # => "HelXlo"
		// ```
		//
		// @param index [Integer], string [String]
		// @return [String]
		Name: "insert",
		Fn: func(receiver Object, sourceLine int, t *Thread, args []Object, blockFrame *normalCallFrame) Object {
			if len(args) != 2 {
				return t.vm.InitErrorObject(errors.ArgumentError, sourceLine, errors.WrongNumberOfArgument, 2, len(args))
			}

			index, ok := args[0].(*IntegerObject)
			if !ok {
				return t.vm.InitErrorObject(errors.TypeError, sourceLine, errors.WrongArgumentTypeFormatNum, 1, classes.IntegerClass, args[0].Class().Name)
			}

			insertStr, ok := args[1].(*StringObject)
			if !ok {
				return t.vm.InitErrorObject(errors.TypeError, sourceLine, errors.WrongArgumentTypeFormatNum, 2, classes.StringClass, args[1].Class().Name)
			}

			indexValue := index.value
			str := receiver.(*StringObject).value
			strLength := utf8.RuneCountInString(str)

			if indexValue < 0 {
				if -indexValue > strLength+1 {
					return t.vm.InitErrorObject(errors.ArgumentError, sourceLine, errors.IndexOutOfRange, indexValue)
				} else if -indexValue == strLength+1 {
					return t.vm.InitStringObject(insertStr.value + str)
				}
				// Change it to positive index value to replace the string via index
				indexValue += strLength
			}

			if strLength < indexValue {
				return t.vm.InitErrorObject(errors.ArgumentError, sourceLine, errors.IndexOutOfRange, indexValue)
			}

			// Support UTF-8 Encoding
			return t.vm.InitStringObject(string([]rune(str)[:indexValue]) + insertStr.value + string([]rune(str)[indexValue:]))

		},
	},
	{
		// Returns the character length of self.
		//
		// ```ruby
		// "zero".length # => 4
		// "".length     # => 0
		// "😊".length   # => 1
		// ```
		//
		// @return [Integer]
		Name: "length",
		Fn: func(receiver Object, sourceLine int, t *Thread, args []Object, blockFrame *normalCallFrame) Object {

			str := receiver.(*StringObject).value

			// Support UTF-8 Encoding
			return t.vm.InitIntegerObject(utf8.RuneCountInString(str))

		},
	},
	{
		// Add padding strings to the right side of the string to be "left-justification" with the specified length.
		// If the padding is omitted, one space character " " will be the default padding.
		//
		// If the specified length is equal to or shorter than the current length, no padding will be performed, and the receiver will be returned.
		// If the padding is performed, a new padded string will be returned.
		//
		// Raises an error if the input string length is not integer type.
		//
		// ```ruby
		// "Hello".ljust(2)           # => "Hello"
		// "Hello".ljust(7)           # => "Hello  "
		// "Hello".ljust(10, "xo")    # => "Helloxoxox"
		// "Hello".ljust(10, "😊🐟") # => "Hello😊🐟😊🐟😊"
		// ```
		// @param length [Integer], padding [String]
		// @return [String]
		Name: "ljust",
		Fn: func(receiver Object, sourceLine int, t *Thread, args []Object, blockFrame *normalCallFrame) Object {
			aLen := len(args)
			if aLen < 1 || aLen > 2 {
				return t.vm.InitErrorObject(errors.ArgumentError, sourceLine, errors.WrongNumberOfArgumentRange, 1, 2, aLen)
			}

			strLength, ok := args[0].(*IntegerObject)

			if !ok {
				return t.vm.InitErrorObject(errors.TypeError, sourceLine, errors.WrongArgumentTypeFormatNum, 1, classes.IntegerClass, args[0].Class().Name)
			}

			strLengthValue := strLength.value

			var padStrValue string
			if aLen == 1 {
				padStrValue = " "
			} else {
				p := args[1]
				padStr, ok := p.(*StringObject)

				if !ok {
					return t.vm.InitErrorObject(errors.TypeError, sourceLine, errors.WrongArgumentTypeFormatNum, 2, classes.StringClass, p.Class().Name)
				}

				padStrValue = padStr.value
			}

			str := receiver.(*StringObject).value
			currentStrLength := utf8.RuneCountInString(str)
			padStrLength := utf8.RuneCountInString(padStrValue)

			if strLengthValue > currentStrLength {
				for i := currentStrLength; i < strLengthValue; i += padStrLength {
					str += padStrValue
				}
				str = string([]rune(str)[:strLengthValue])
			}

			// Support UTF-8 Encoding
			return t.vm.InitStringObject(str)

		},
	},
	{
		// Returns the matched data of the regex with the receiver's string.
		//
		// ```ruby
		// 'pow'.match(Regexp.new("o")) # => #<MatchData "o">
		// 'pow'.match(Regexp.new("x")) # => nil
		// ```
		//
		// @param regexp [Regexp]
		// @return [MatchData]
		Name: "match",
		Fn: func(receiver Object, sourceLine int, t *Thread, args []Object, blockFrame *normalCallFrame) Object {
			if len(args) != 1 {
				return t.vm.InitErrorObject(errors.ArgumentError, sourceLine, errors.WrongNumberOfArgument, 1, len(args))
			}

			arg := args[0]
			regexpObj, ok := arg.(*RegexpObject)

			if !ok {
				return t.vm.InitErrorObject(errors.TypeError, sourceLine, errors.WrongArgumentTypeFormat, classes.RegexpClass, args[0].Class().Name)
			}

			re := regexpObj.regexp
			text := receiver.(*StringObject).value

			match, _ := re.FindStringMatch(text)

			if match == nil {
				return NULL
			}

			return t.vm.initMatchDataObject(match, re.String(), text)

		},
	},
	{
		// Returns a copy of str with the all occurrences of pattern substituted for the second argument.
		// The pattern is typically a String or Regexp; if given as a String, any
		// regular expression metacharacters it contains will be interpreted literally, e.g. '\\d' will
		// match a backslash followed by ‘d’, instead of a digit.
		//
		// `#replace` is equivalent to Ruby's `gsub`.
		// ```ruby
		// "Ruby Lang".replace("Ru", "Go")                # => "Goby Lang"
		// "Hello 😊 Hello 😊 Hello".replace("😊", "🐟") # => "Hello 🐟 Hello 🐟 Hello"
		//
		// re = Regexp.new("(Ru|ru)")
		// "Ruby Lang".replace(re, "Go")                # => "Goby Lang"
		// ```
		//
		// @param pattern [Regexp/String], [String] the new string
		// @return [String]
		Name: "replace",
		Fn: func(receiver Object, sourceLine int, t *Thread, args []Object, blockFrame *normalCallFrame) Object {
			if len(args) != 2 {
				return t.vm.InitErrorObject(errors.ArgumentError, sourceLine, errors.WrongNumberOfArgument, 2, len(args))
			}

			r := args[1]
			replacement, ok := r.(*StringObject)
			if !ok {
				return t.vm.InitErrorObject(errors.TypeError, sourceLine, errors.WrongArgumentTypeFormatNum, 2, classes.StringClass, args[1].Class().Name)
			}

			var result string
			var err error
			target := receiver.(*StringObject).value
			switch pattern := args[0].(type) {
			case *StringObject:
				result = strings.Replace(target, pattern.value, replacement.value, -1)
			case *RegexpObject:
				result, err = pattern.regexp.Replace(target, replacement.value, 0, -1)
				if err != nil {
					return t.vm.InitErrorObject(errors.InternalError, sourceLine, errors.RegexpFailure, args[0].Class().Name)
				}
			default:
				return t.vm.InitErrorObject(errors.TypeError, sourceLine, errors.WrongArgumentTypeFormatNum, 1, classes.StringClass+" or "+classes.RegexpClass, args[0].Class().Name)
			}

			return t.vm.InitStringObject(result)

		},
	},
	{
		// Returns a copy of string that substituted once with the pattern for the second argument.
		// The pattern is typically a String or Regexp; if given as a String, any
		// regular expression metacharacters it contains will be interpreted literally, e.g. '\\d' will
		// match a backslash followed by ‘d’, instead of a digit.
		//
		// ```ruby
		// "Ruby Lang Ruby lang".replace_once("Ru", "Go")                # => "Goby Lang Ruby Lang"
		//
		// re = Regexp.new("(Ru|ru)")
		// "Ruby Lang ruby lang".replace_once(re, "Go")                # => "Goby Lang ruby lang"
		// ```
		//
		// @param pattern [Regexp/String], [String] the new string
		// @return [String]
		Name: "replace_once",
		Fn: func(receiver Object, sourceLine int, t *Thread, args []Object, blockFrame *normalCallFrame) Object {
			if len(args) != 2 {
				return t.vm.InitErrorObject(errors.ArgumentError, sourceLine, errors.WrongNumberOfArgument, 2, len(args))
			}

			r := args[1]
			replacement, ok := r.(*StringObject)
			if !ok {
				return t.vm.InitErrorObject(errors.TypeError, sourceLine, errors.WrongArgumentTypeFormatNum, 2, classes.StringClass, args[1].Class().Name)
			}

			var result string
			var err error
			target := receiver.(*StringObject).value
			switch pattern := args[0].(type) {
			case *StringObject:
				result = strings.Replace(target, pattern.value, replacement.value, 1)
			case *RegexpObject:
				result, err = pattern.regexp.Replace(target, replacement.value, 0, 1)
				if err != nil {
					return t.vm.InitErrorObject(errors.InternalError, sourceLine, errors.RegexpFailure, args[0].Class().Name)
				}
			default:
				return t.vm.InitErrorObject(errors.TypeError, sourceLine, errors.WrongArgumentTypeFormatNum, 1, classes.StringClass+" or "+classes.RegexpClass, args[0].Class().Name)
			}

			return t.vm.InitStringObject(result)

		},
	},
	{
		// Returns a new String with reverse order of self.
		//
		// ```ruby
		// "reverse".reverse           # => "esrever"
		// "Hello\nWorld".reverse      # => "dlroW\nolleH"
		// "Hello 😊🐟 World".reverse # => "dlroW 🐟😊 olleH"
		// ```
		//
		// @return [String]
		Name: "reverse",
		Fn: func(receiver Object, sourceLine int, t *Thread, args []Object, blockFrame *normalCallFrame) Object {

			str := receiver.(*StringObject).value

			var revert string
			for i := utf8.RuneCountInString(str) - 1; i >= 0; i-- {
				revert += string([]rune(str)[i])
			}

			// Support UTF-8 Encoding
			return t.vm.InitStringObject(revert)

		},
	},
	{
		// Add padding strings to the left side of the string to be "right-justification" with the specified length.
		// If the padding is omitted, one space character " " will be the default padding.
		//
		// If the specified length is equal to or shorter than the current length, no padding will be performed, and the receiver will be returned.
		// If the padding is performed, a new padded string will be returned.
		//
		// Raises an error if the input string length is not integer type.
		//
		// ```ruby
		// "Hello".rjust(2)          # => "Hello"
		// "Hello".rjust(7)          # => "  Hello"
		// "Hello".rjust(10, "xo")   # => "xoxoxHello"
		// "Hello".rjust(10, "😊🐟") # => "😊🐟😊🐟😊Hello"
		// ```
		//
		// @param length [Integer], padding [String]
		// @return [String]
		Name: "rjust",
		Fn: func(receiver Object, sourceLine int, t *Thread, args []Object, blockFrame *normalCallFrame) Object {
			aLen := len(args)
			if aLen < 1 || aLen > 2 {
				return t.vm.InitErrorObject(errors.ArgumentError, sourceLine, errors.WrongNumberOfArgumentRange, 1, 2, aLen)
			}

			strLength, ok := args[0].(*IntegerObject)
			if !ok {
				return t.vm.InitErrorObject(errors.TypeError, sourceLine, errors.WrongArgumentTypeFormatNum, 1, classes.IntegerClass, args[0].Class().Name)
			}

			strLengthValue := strLength.value

			var padStrValue string
			if aLen == 1 {
				padStrValue = " "
			} else {
				p := args[1]
				padStr, ok := p.(*StringObject)

				if !ok {
					return t.vm.InitErrorObject(errors.TypeError, sourceLine, errors.WrongArgumentTypeFormatNum, 2, classes.StringClass, args[1].Class().Name)
				}

				padStrValue = padStr.value
			}

			padStrLength := utf8.RuneCountInString(padStrValue)

			str := receiver.(*StringObject).value
			if strLengthValue > len(str) {
				origin := str
				originStrLength := utf8.RuneCountInString(origin)
				for i := originStrLength; i < strLengthValue; i += padStrLength {
					str = padStrValue + str
				}
				currentStrLength := utf8.RuneCountInString(str)
				if currentStrLength > strLengthValue {
					chopLength := currentStrLength - strLengthValue
					str = string([]rune(str)[:currentStrLength-originStrLength-chopLength]) + origin
				}
			}

			// Support UTF-8 Encoding
			return t.vm.InitStringObject(str)

		},
	},
	{
		// Returns the character length of self.
		//
		// ```ruby
		// "zero".size  # => 4
		// "".size      # => 0
		// "😊".size   # => 1
		// ```
		//
		// @return [Integer]
		Name: "size",
		Fn: func(receiver Object, sourceLine int, t *Thread, args []Object, blockFrame *normalCallFrame) Object {

			str := receiver.(*StringObject).value

			// Support UTF-8 Encoding
			return t.vm.InitIntegerObject(utf8.RuneCountInString(str))

		},
	},
	{
		// Returns a string sliced according to the input range.
		//
		// ```ruby
		// "Hello World".slice(1..6)    # => "ello W"
		// "1234567890".slice(6..1)     # => ""
		// "1234567890".slice(11..1)    # => nil
		// "1234567890".slice(11..-1)   # => nil
		// "1234567890".slice(-10..1)   # => "12"
		// "1234567890".slice(-5..1)    # => ""
		// "1234567890".slice(-10..-1)  # => "1234567890"
		// "1234567890".slice(-10..-11) # => ""
		// "1234567890".slice(1..-1)    # => "234567890"
		// "1234567890".slice(1..-1234) # => ""
		// "1234567890".slice(-11..5)   # => nil
		// "1234567890".slice(-10..-5)  # => "123456"
		// "1234567890".slice(-5..-10)  # => ""
		// "1234567890".slice(-11..-12) # => nil
		// "1234567890".slice(-10..-12) # => ""
		// "Hello 😊🐟 World".slice(1..6)    # => "ello 😊"
		// "Hello 😊🐟 World".slice(-10..7)  # => "o 😊🐟"
		// "Hello 😊🐟 World".slice(1..-1)   # => "ello 😊🐟 World"
		// "Hello 😊🐟 World".slice(-12..-5) # => "llo 😊🐟 W"
		// "Hello World".slice(4)       # => "o"
		// "Hello\nWorld".slice(6)      # => "\n"
		// "Hello World".slice(-3)      # => "r"
		// "Hello World".slice(-11)     # => "H"
		// "Hello World".slice(-12)     # => nil
		// "Hello World".slice(11)      # => nil
		// "Hello World".slice(4)       # => "o"
		// "Hello 😊🐟 World".slice(6)      # => "😊"
		// "Hello 😊🐟 World".slice(-7)      # => "🐟"
		// "Hello 😊🐟 World".slice(-10)     # => "o"
		// "Hello 😊🐟 World".slice(-15)     # => nil
		// "Hello 😊🐟 World".slice(14)      # => nil
		// ```
		//
		// @param slicing point or range [Integer/Range]
		// @return [String]
		Name: "slice",
		Fn: func(receiver Object, sourceLine int, t *Thread, args []Object, blockFrame *normalCallFrame) Object {
			if len(args) != 1 {
				return t.vm.InitErrorObject(errors.ArgumentError, sourceLine, errors.WrongNumberOfArgument, 1, len(args))
			}

			str := receiver.(*StringObject).value
			strLength := utf8.RuneCountInString(str)

			// All Case Support UTF-8 Encoding
			slice := args[0]
			switch slice.(type) {
			case *RangeObject:
				ro := slice.(*RangeObject)
				switch {
				case ro.Start >= 0 && ro.End >= 0:
					if ro.Start > strLength {
						return NULL
					} else if ro.Start > ro.End {
						return t.vm.InitStringObject("")
					}
					return t.vm.InitStringObject(string([]rune(str)[ro.Start : ro.End+1]))
				case ro.Start < 0 && ro.End >= 0:
					positiveStart := strLength + ro.Start
					if -ro.Start > strLength {
						return NULL
					} else if positiveStart > ro.End {
						return t.vm.InitStringObject("")
					}
					return t.vm.InitStringObject(string([]rune(str)[positiveStart : ro.End+1]))
				case ro.Start >= 0 && ro.End < 0:
					positiveEnd := strLength + ro.End
					if ro.Start > strLength {
						return NULL
					} else if positiveEnd < 0 || ro.Start > positiveEnd {
						return t.vm.InitStringObject("")
					}
					return t.vm.InitStringObject(string([]rune(str)[ro.Start : positiveEnd+1]))
				default:
					positiveStart := strLength + ro.Start
					positiveEnd := strLength + ro.End
					if positiveStart < 0 {
						return NULL
					} else if positiveStart > positiveEnd {
						return t.vm.InitStringObject("")
					}
					return t.vm.InitStringObject(string([]rune(str)[positiveStart : positiveEnd+1]))
				}

			case *IntegerObject:
				iv := slice.(*IntegerObject).value
				if iv < 0 {
					if -iv > strLength {
						return NULL
					}
					return t.vm.InitStringObject(string([]rune(str)[strLength+iv]))
				}
				if iv > strLength-1 {
					return NULL
				}
				return t.vm.InitStringObject(string([]rune(str)[iv]))

			default:
				return t.vm.InitErrorObject(errors.TypeError, sourceLine, errors.WrongArgumentTypeFormat, "Range or Integer", slice.Class().Name)
			}

		},
	},
	{
		// Returns an array of strings separated by the given delimiter.
		//
		// ```ruby
		// "Hello World".split("o") # => ["Hell", " W", "rld"]
		// "Goby".split("")         # => ["G", "o", "b", "y"]
		// "Hello\nWorld\nGoby".split("o") # => ["Hello", "World", "Goby"]
		// "Hello🐟World🐟Goby".split("🐟") # => ["Hello", "World", "Goby"]
		// ```
		//
		// @param delimiter [String]
		// @return [Array]
		Name: "split",
		Fn: func(receiver Object, sourceLine int, t *Thread, args []Object, blockFrame *normalCallFrame) Object {
			if len(args) != 1 {
				return t.vm.InitErrorObject(errors.ArgumentError, sourceLine, errors.WrongNumberOfArgument, 1, len(args))
			}

			separator, ok := args[0].(*StringObject)
			if !ok {
				return t.vm.InitErrorObject(errors.TypeError, sourceLine, errors.WrongArgumentTypeFormat, classes.StringClass, args[0].Class().Name)
			}

			str := receiver.(*StringObject).value
			arr := strings.Split(str, separator.value)

			var elements []Object
			for i := 0; i < len(arr); i++ {
				elements = append(elements, t.vm.InitStringObject(arr[i]))
			}

			return t.vm.InitArrayObject(elements)

		},
	},
	{
		// Returns true if receiver string start with the argument string.
		//
		// ```ruby
		// "Hello".start_with("Hel")     # => true
		// "Hello".start_with("hel")     # => false
		// "😊Hello🐟".start_with("😊") # => true
		// "😊Hello🐟".start_with("🐟") # => false
		// ```
		//
		// @param string [String]
		// @return [Boolean]
		Name: "start_with",
		Fn: func(receiver Object, sourceLine int, t *Thread, args []Object, blockFrame *normalCallFrame) Object {
			if len(args) != 1 {
				return t.vm.InitErrorObject(errors.ArgumentError, sourceLine, errors.WrongNumberOfArgument, 1, len(args))
			}

			compareStr, ok := args[0].(*StringObject)

			if !ok {
				return t.vm.InitErrorObject(errors.TypeError, sourceLine, errors.WrongArgumentTypeFormat, classes.StringClass, args[0].Class().Name)
			}

			compareStrValue := compareStr.value
			compareStrLength := utf8.RuneCountInString(compareStrValue)

			str := receiver.(*StringObject).value
			strLength := utf8.RuneCountInString(str)

			if compareStrLength > strLength {
				return FALSE
			}

			if compareStrValue == string([]rune(str)[:compareStrLength]) {
				return TRUE
			}
			return FALSE

		},
	},
	{
		// Returns a copy of str with leading and trailing whitespace removed.
		// Whitespace is defined as any of the following characters: null, horizontal tab,
		// line feed, vertical tab, form feed, carriage return, space.
		//
		// ```ruby
		// "  Goby Lang  ".strip   # => "Goby Lang"
		// "\nGoby Lang\r\t".strip # => "Goby Lang"
		// ```
		//
		// @return [String]
		Name: "strip",
		Fn: func(receiver Object, sourceLine int, t *Thread, args []Object, blockFrame *normalCallFrame) Object {

			str := receiver.(*StringObject).value

			for {
				str = strings.Trim(str, " ")

				if strings.HasPrefix(str, "\n") || strings.HasPrefix(str, "\t") || strings.HasPrefix(str, "\r") || strings.HasPrefix(str, "\v") {
					str = string([]rune(str)[1:])
					continue
				}
				if strings.HasSuffix(str, "\n") || strings.HasSuffix(str, "\t") || strings.HasSuffix(str, "\r") || strings.HasSuffix(str, "\v") {
					str = string([]rune(str)[:utf8.RuneCountInString(str)-2])
					continue
				}
				break
			}
			return t.vm.InitStringObject(str)

		},
	},
	{
		// Returns an array of characters converted from a string.
		// Passing an empty string returns an empty array.
		//
		// ```ruby
		// "Goby".to_a       # => ["G", "o", "b", "y"]
		// "😊Hello🐟".to_a # => ["😊", "H", "e", "l", "l", "o", "🐟"]
		// "".to_a           # => [ ]
		// ```
		//
		// @return [String]
		Name: "to_a",
		Fn: func(receiver Object, sourceLine int, t *Thread, args []Object, blockFrame *normalCallFrame) Object {
			if len(args) != 0 {
				return t.vm.InitErrorObject(errors.ArgumentError, sourceLine, errors.WrongNumberOfArgument, 0, len(args))
			}

			str := receiver.(*StringObject)
			strLength := utf8.RuneCountInString(str.value)
			e := []Object{}

			for i := 0; i < strLength; i++ {
				e = append(e, t.vm.InitStringObject(string([]rune(str.value)[i])))
			}

			return t.vm.InitArrayObject(e)

		},
	},
	// Returns an array of byte strings, which is fo GoObject.
	// Passing an empty string returns an empty array.
	//
	// ```ruby
	// "Goby".to_a       # => ["G", "o", "b", "y"]
	// "😊Hello🐟".to_a # => ["😊", "H", "e", "l", "l", "o", "🐟"]
	// "".to_a           # => [ ]
	// ```
	//
	// @return [String]
	{
		Name: "to_bytes",
		Fn: func(receiver Object, sourceLine int, t *Thread, args []Object, blockFrame *normalCallFrame) Object {
			r := receiver.(*StringObject)
			return t.vm.initGoObject([]byte(r.value))
		},
	},
	{
		// Converts a string of decimal number to Decimal object.
		// Returns an error when failed.
		//
		// ```ruby
		// "3.14".to_d            # => 3.14
		// "-0.7238943".to_d      # => -0.7238943
		// "355/113".to_d         # => 3.14159292
		// ```
		//
		// @return [String]
		Name: "to_d",
		Fn: func(receiver Object, sourceLine int, t *Thread, args []Object, blockFrame *normalCallFrame) Object {
			if len(args) != 0 {
				return t.vm.InitErrorObject(errors.ArgumentError, sourceLine, errors.WrongNumberOfArgument, 0, len(args))
			}

			str := receiver.(*StringObject).value

			de, err := new(Decimal).SetString(str)
			if err == false {
				return t.vm.InitErrorObject(errors.ArgumentError, sourceLine, errors.InvalidNumericString, str)
			}

			return t.vm.initDecimalObject(de)

		},
	},
	{
		// Returns the result of converting self to Float.
		// Passing a non-numerical string returns a 0.0 value, except trailing whitespace,
		// which is ignored.
		//
		// ```ruby
		// "123.5".to_f     # => 123.5
		// ".5".to_f      	# => 0.5
		// "  3.5".to_f     # => 3.5
		// "3.5e2".to_f     # => 350
		// "3.5ef".to_f     # => 0
		// ```
		//
		// @return [Float]
		Name: "to_f",
		Fn: func(receiver Object, sourceLine int, t *Thread, args []Object, blockFrame *normalCallFrame) Object {
			if len(args) != 0 {
				return t.vm.InitErrorObject(errors.ArgumentError, sourceLine, errors.WrongNumberOfArgument, 0, len(args))
			}

			str := receiver.(*StringObject).value

			for i, char := range str {
				if !unicode.IsSpace(char) {
					str = str[i:]
					break
				}
			}

			parsedStr, ok := strconv.ParseFloat(str, 64)

			if ok != nil {
				return t.vm.InitErrorObject(errors.ArgumentError, sourceLine, errors.InvalidNumericString, str)
			}

			return t.vm.initFloatObject(parsedStr)

		},
	},
	{
		// Returns the result of converting self to Integer.
		// Passing a non-numerical string returns a 0 value.
		//
		// ```ruby
		// "123".to_i       # => 123
		// "3d print".to_i  # => 3
		// "  321".to_i     # => 321
		// "some text".to_i # => 0
		// ```
		//
		// @return [Integer]
		Name: "to_i",
		Fn: func(receiver Object, sourceLine int, t *Thread, args []Object, blockFrame *normalCallFrame) Object {
			if len(args) != 0 {
				return t.vm.InitErrorObject(errors.ArgumentError, sourceLine, errors.WrongNumberOfArgument, 0, len(args))
			}

			str := receiver.(*StringObject).value
			parsedStr, err := strconv.ParseInt(str, 10, 0)

			if err == nil {
				return t.vm.InitIntegerObject(int(parsedStr))
			}

			var digits string
			for _, char := range str {
				if unicode.IsDigit(char) {
					digits += string(char)
				} else if unicode.IsSpace(char) && len(digits) == 0 {
					// do nothing; allow trailing spaces
				} else {
					break
				}
			}

			if len(digits) > 0 {
				parsedStr, _ = strconv.ParseInt(digits, 10, 0)
				return t.vm.InitIntegerObject(int(parsedStr))
			}

			return t.vm.InitIntegerObject(0)

		},
	},
	{
		// Returns a new String with self value.
		//
		// ```ruby
		// "string".to_s # => "string"
		// ```
		//
		// @return [String]
		Name: "to_s",
		Fn: func(receiver Object, sourceLine int, t *Thread, args []Object, blockFrame *normalCallFrame) Object {
			if len(args) != 0 {
				return t.vm.InitErrorObject(errors.ArgumentError, sourceLine, errors.WrongNumberOfArgument, 0, len(args))
			}

<<<<<<< HEAD
				str := receiver.(*StringObject)
				return t.vm.InitStringObject(str.ToString())
			},
		},
		{
			// Returns a new String which would evaluate to self value
			//
			// ```ruby
			// "string".inspect # => "\"string\""
			// ```
			//
			// @return [String]
			Name: "inspect",
			Fn: func(receiver Object, sourceLine int, t *Thread, args []Object, blockFrame *normalCallFrame) Object {

				str := receiver.(*StringObject)

				return t.vm.InitStringObject(str.Inspect())
			},
=======
			str := receiver.(*StringObject).value

			return t.vm.InitStringObject(str)
>>>>>>> 8e4596d2
		},
	},
	{
		// Returns a new String with all characters is upcase.
		//
		// ```ruby
		// "very big".upcase # => "VERY BIG"
		// ```
		//
		// @return [String]
		Name: "upcase",
		Fn: func(receiver Object, sourceLine int, t *Thread, args []Object, blockFrame *normalCallFrame) Object {

			str := receiver.(*StringObject).value

			return t.vm.InitStringObject(strings.ToUpper(str))

		},
	},
}

// Internal functions ===================================================

// Functions for initialization -----------------------------------------

func (vm *VM) InitStringObject(value string) *StringObject {
	return &StringObject{
		BaseObj: &BaseObj{class: vm.TopLevelClass(classes.StringClass)},
		value:   value,
	}
}

func (vm *VM) initStringClass() *RClass {
	sc := vm.initializeClass(classes.StringClass)
	sc.setBuiltinMethods(builtinStringInstanceMethods, false)
	sc.setBuiltinMethods(builtinStringClassMethods, true)
	return sc
}

// Polymorphic helper functions -----------------------------------------

// Value returns the object
func (s *StringObject) Value() interface{} {
	return s.value
}

// ToString returns the object's name as the string format
func (s *StringObject) ToString() string {
	return fmt.Sprintf(`%s`, s.value)
}

// Inspect wraps ToString with double quotes
func (s *StringObject) Inspect() string {
	return fmt.Sprintf(`"%s"`, escapeSpecialChars(escapeBackslash(s.ToString())))
}

func escapeSpecialChars(s string) string {
	s = strings.Replace(s, "\n", `\n`, -1)
	s = strings.Replace(s, `"`, `\"`, -1)
	return s
}

func escapeBackslash(s string) string {
	return strings.Replace(s, `\`, `\\`, -1)
}

// ToJSON just delegates to ToString
func (s *StringObject) ToJSON(t *Thread) string {
	return strconv.Quote(s.value)
}

// equal returns true if the String values between receiver and parameter are equal
func (s *StringObject) equal(e *StringObject) bool {
	return s.value == e.value
}<|MERGE_RESOLUTION|>--- conflicted
+++ resolved
@@ -1605,32 +1605,26 @@
 				return t.vm.InitErrorObject(errors.ArgumentError, sourceLine, errors.WrongNumberOfArgument, 0, len(args))
 			}
 
-<<<<<<< HEAD
-				str := receiver.(*StringObject)
-				return t.vm.InitStringObject(str.ToString())
-			},
-		},
-		{
-			// Returns a new String which would evaluate to self value
-			//
-			// ```ruby
-			// "string".inspect # => "\"string\""
-			// ```
-			//
-			// @return [String]
-			Name: "inspect",
-			Fn: func(receiver Object, sourceLine int, t *Thread, args []Object, blockFrame *normalCallFrame) Object {
-
-				str := receiver.(*StringObject)
-
-				return t.vm.InitStringObject(str.Inspect())
-			},
-=======
 			str := receiver.(*StringObject).value
 
 			return t.vm.InitStringObject(str)
->>>>>>> 8e4596d2
-		},
+		},
+  },
+	{
+		// Returns a new String which would evaluate to self value
+    //
+    // ```ruby
+    // "string".inspect # => "\"string\""
+    // ```
+    //
+    // @return [String]
+    Name: "inspect",
+    Fn: func(receiver Object, sourceLine int, t *Thread, args []Object, blockFrame *normalCallFrame) Object {
+
+      str := receiver.(*StringObject)
+
+      return t.vm.InitStringObject(str.Inspect())
+    },
 	},
 	{
 		// Returns a new String with all characters is upcase.
