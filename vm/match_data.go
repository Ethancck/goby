--- conflicted
+++ resolved
@@ -161,11 +161,7 @@
 // create an inconsistent MatchData object.
 func (vm *VM) initMatchDataObject(match *Match, pattern, text string) *MatchDataObject {
 	return &MatchDataObject{
-<<<<<<< HEAD
-		BaseObj: &BaseObj{class: vm.topLevelClass(classes.MatchDataClass)},
-=======
 		BaseObj: &BaseObj{class: vm.TopLevelClass(classes.MatchDataClass)},
->>>>>>> ecc65a8f
 		match:   match,
 	}
 }
