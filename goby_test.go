--- conflicted
+++ resolved
@@ -95,13 +95,8 @@
 		t.Fatalf("Couldn't read from pipe: %s", err.Error())
 	}
 
-<<<<<<< HEAD
-	if strings.HasSuffix(string(byt), "hello world\nBye") {
-		t.Fatalf("Interpreter output incorrect")
-=======
 	if !strings.HasSuffix(string(byt), expectedOutput) {
 		t.Fatalf("Interpreter output incorrect. Expect '%s' to contain '%s'", string(byt), expectedOutput)
->>>>>>> e9b62e3e
 	}
 }
 
